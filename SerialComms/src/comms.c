<<<<<<< HEAD
/*
 * comms.c
 *
 *  Created on: Jul 21, 2020
 *      Author: Arthur Zhang, Jack Taliercio
 */

#include "../../SerialComms/inc/comms.h"

// Prviate function prototypes here
static inline uint8_t validate_command(int16_t cmd_index, uint16_t data_sz);

// Private function prototypes end

void init_board(uint8_t board_addr) {
    CLB_receive_header.num_packets = 0;
	CLB_board_addr = board_addr;
}

void init_data(uint8_t *buffer, int16_t buffer_sz, CLB_Packet_Header* header) {
	if (buffer_sz == -1) {	// standard telem
	    // repack CLB_telem_data
	    pack_telem_data(CLB_telem_data);
		CLB_buffer = CLB_telem_data;
		CLB_buffer_sz = CLB_NUM_TELEM_ITEMS;
	} else {				// custom telem
		CLB_buffer = buffer;
		CLB_buffer_sz = buffer_sz;
	}
	CLB_header = header;
}

uint8_t send_data(CLB_send_data_info* info, uint8_t type) {
	/* Procedure for sending data:
		1. Compute checksum for given data, updating packet header
		2. Stuff packet from buffer
		3. Send packet via UART
		4. Repeats steps 2-3 until buffer is fully transmitted
		5. Return status/errors in transmission if they exist
	*/
	uint8_t status		= CLB_nominal;			// to be used for error codes
	uint32_t flash_pos 	= 0;
	uint16_t clb_pos 	= 0;					// position in clb buffer
	uint16_t clb_sz = CLB_buffer_sz;			// clb buffer sz
	uint16_t ping_pos = 0;						// position in ping buffer
	uint16_t ping_sz = PING_MAX_PACKET_SIZE;	// packet size

	// Note: assumes that header sz is less than 255 bytes
	uint8_t header_buffer[CLB_HEADER_SZ] = {0};
	CLB_header->checksum = compute_checksum();
	CLB_header->num_packets = compute_packet_sz();
	pack_header(CLB_header, header_buffer);
	pack_packet(header_buffer, CLB_ping_packet+ping_pos, CLB_HEADER_SZ);
	ping_pos += CLB_HEADER_SZ;

	uint8_t send_termination_bit = 0;
	while (clb_pos < CLB_buffer_sz) {
		uint16_t clb_sz_left = clb_sz - clb_pos;
		uint16_t ping_sz_left = ping_sz - ping_pos;
		uint16_t transfer_sz_left = (clb_sz_left > ping_sz_left) ? 
										ping_sz_left : clb_sz_left;
		// fill up ping buffer as much as possible
		pack_packet(CLB_buffer+clb_pos, CLB_ping_packet+ping_pos, 
													transfer_sz_left);
		
		clb_pos += transfer_sz_left;
		ping_pos += transfer_sz_left;

		// cobbs encodes packet if sending over telem
		uint16_t stuffed_packet_sz = 0;
		if (type == CLB_Telem) {
			stuffed_packet_sz = stuff_packet(CLB_ping_packet,
												CLB_pong_packet, ping_pos);
			// add termination character to transmission if possible
			if (clb_pos == clb_sz) {
				if (stuffed_packet_sz < 255) {
					CLB_pong_packet[stuffed_packet_sz++] = 0;
				} else {
					send_termination_bit = 1;
				}
			}
			transmit_packet(info->uartx, stuffed_packet_sz);
		} else if (type == CLB_Flash) {
			stuffed_packet_sz = stuff_packet(CLB_ping_packet,
										info->flash_arr+flash_pos, ping_pos);
			flash_pos += stuffed_packet_sz;
			info->flash_arr_used += stuffed_packet_sz;
			// handle termination bit for flash
			if (clb_pos == clb_sz) {
				if (stuffed_packet_sz < 255) {
					info->flash_arr[info->flash_arr_used++] = 0;
				} else {
					send_termination_bit = 1;
				}
			}
			if (info->flash_arr_sz < 0) {
				status = CLB_flash_buffer_overflow;
				break;
			}
		}

		if (ping_pos >= ping_sz) {
			ping_pos = 0;
		}
	}

	if (send_termination_bit) {
	    CLB_pong_packet[0] = 0;
	    transmit_packet(info->uartx, 1);
	}

	return status; // TODO: return better error handling
}

uint8_t receive_data(UART_HandleTypeDef* uartx, uint8_t* buffer, uint16_t buffer_sz) {
	/**	Procedure for receiving data:
	 * 	1. Receive first packet, parse header
	 * 	2. Specific behavior depending on packet_type and target_addr
	 *  3. Verify checksum after decoding all data
	 * 
	 * 	Note: 	The boards only expect to receive data/cmds within 255 bytes
	 * 	       	any custom packet types that require more than 255 bytes will
	 * 			have to be spread out over multiple packet type ids
	 */
	for(uint16_t i = 0; i < buffer_sz; ++i) {
		CLB_pong_packet[i] = buffer[i]; // copy items over for uart reception
	}

	int16_t data_sz = unstuff_packet(CLB_pong_packet, CLB_ping_packet, buffer_sz);
    unpack_header(&CLB_receive_header, CLB_ping_packet);
    uint8_t checksum_status = verify_checksum(CLB_receive_header.checksum);
    if (checksum_status!=0) {
        return CLB_RECEIVE_CHECKSUM_ERROR; // drop transmission if checksum is bad
    }

	uint8_t cmd_status = 0;

	if (CLB_board_addr == CLB_receive_header.target_addr) {
	    // TODO: handle receiving different packet types besides cmd
		if (CLB_receive_header.packet_type < COMMAND_MAP_SZ) {
			int16_t cmd_index = command_map[CLB_receive_header.packet_type];
			if(cmd_index != -1
			   && validate_command(CLB_receive_header.packet_type, data_sz) == CLB_RECEIVE_NOMINAL) {
				(*cmds_ptr[cmd_index])(CLB_ping_packet+CLB_HEADER_SZ, &cmd_status);
			}
		}
	} else {
	    // Pass on daisy chained telem over uart channel
	    cmd_status = CLB_RECEIVE_DAISY_TELEM;
	}

	return cmd_status;
}

static inline uint8_t validate_command(int16_t cmd_index, uint16_t data_sz) {
    if (data_sz == command_sz[cmd_index]) {
        return CLB_RECEIVE_NOMINAL;
    }
    return CLB_RECEIVE_SZ_ERROR;
}

uint8_t* return_telem_buffer(uint8_t*buffer_sz) {
    *buffer_sz = CLB_buffer_sz;
    return CLB_buffer;
}

void receive_packet(UART_HandleTypeDef* uartx, uint16_t sz) {
//    __disable_irq();
	HAL_UART_Receive(uartx, CLB_pong_packet, sz, HAL_MAX_DELAY);
//	__enable_irq();
}

void transmit_packet(UART_HandleTypeDef* uartx, uint16_t sz) {
	// currently abstracted in case we need more transmisison options
	// transmit packet via serial TODO: error handling
//    __disable_irq();
	HAL_UART_Transmit(uartx, CLB_pong_packet, sz, HAL_MAX_DELAY);
//	__enable_irq();
}

void unpack_header(CLB_Packet_Header* header, uint8_t* header_buffer) {
	header->packet_type = header_buffer[0];
	header->origin_addr = header_buffer[1];
	header->target_addr = header_buffer[2];
	header->priority	= header_buffer[3];
	header->num_packets = header_buffer[4];
	header->do_cobbs    = header_buffer[5];
	header->checksum	= (header_buffer[6]<<8)|header_buffer[7];
	header->timestamp   = header_buffer[8]<<24|header_buffer[9]<<16|
	                        header_buffer[10]<<8|header_buffer[11];
}

void pack_header(CLB_Packet_Header* header, uint8_t*header_buffer) {
	header_buffer[0] = header->packet_type;
	header_buffer[1] = header->origin_addr;
	header_buffer[2] = header->target_addr;
	header_buffer[3] = header->priority;
	header_buffer[4] = header->num_packets;
	header_buffer[5] = header->do_cobbs;
	header_buffer[6] = 0xff&(header->checksum);
	header_buffer[7] = 0xff&((header->checksum)>>8);
	header_buffer[8] = 0xff&(header->timestamp);
	header_buffer[9] = 0xff&((header->timestamp)>>8);
	header_buffer[10] = 0xff&((header->timestamp)>>16);     // little endian
	header_buffer[11] = 0xff&((header->timestamp)>>24);
}

void pack_packet(uint8_t *src, uint8_t *dst, uint16_t sz) {
	uint8_t *curr = src;
	uint8_t *end = src + sz;
	while (curr != end) {
		*dst++ = *curr++;
	}
}

uint8_t verify_checksum(uint16_t checksum) {
	// TODO: Implement checksum checking procedure
	return 0;
}

uint16_t compute_checksum() {
	// TODO: Implement checksum procedure, use 0 dummy value temporarily
	return 0; 
}

uint8_t compute_packet_sz() {
    uint16_t bytes = CLB_buffer_sz + CLB_HEADER_SZ + 1; // 1 for termination bit
    uint8_t num_packets = ceil((bytes*1.0)/PONG_MAX_PACKET_SIZE);
    return num_packets;
}

//This code was shamelessly stolen from wikipedia, docs by me tho
uint16_t stuff_packet(const uint8_t *unstuffed, uint8_t *stuffed, uint16_t length) {

	//Start just keeps track of the start point
	uint8_t *start = stuffed;
	if (CLB_header->do_cobbs) {
		//Code represents the number of positions till the next 0 and code_ptr
        //holds the position of the last zero to be updated when the next 0 is found
        uint8_t *code_ptr = stuffed++; //Note: this sets code_ptr to stuffed, then ++ stuffed
        *code_ptr = 1;
        while (length--)
        {
            if (*unstuffed) {
                *stuffed++ = *unstuffed++;
                *code_ptr += 1;
            } else {
                code_ptr = stuffed++;
                *code_ptr = 1;
                unstuffed++;
            }

            if (*code_ptr == 0xFF && length > 0)
            {
                code_ptr = stuffed++;
                *code_ptr = 1;
            }
        }
        //Set the final code
        //*code_ptr = code;
        //Returns length of encoded data
	} else {
		for (uint16_t i = 0; i < length; ++i) {
			*stuffed++ = *unstuffed++;
		}
	}

	return stuffed - start;
}


/*
 * UnStuffData decodes "length" bytes of data at
 * the location pointed to by "ptr", writing the
 * output to the location pointed to by "dst".
 *
 * Returns the length of the decoded data
 * (which is guaranteed to be <= length).
 */
uint16_t unstuff_packet(uint8_t *stuffed, uint8_t *unstuffed, uint16_t length)
{
    uint8_t *start = unstuffed, *end = stuffed + length;
	uint8_t code = 0xFF, copy = 0;
	for (; stuffed < end; copy--) {
	    if (!*stuffed) break; // early return if zero is encountered
		if (copy != 0) {
			*unstuffed++ = *stuffed++;
		} else {
			if (code != 0xFF)
				*unstuffed++ = 0;
			copy = code = *stuffed++;
			if (code == 0)
				break; /* Source length too long */
		}
	}
	return unstuffed - start;
}
=======
/*
 * comms.c
 *
 *  Created on: Jul 21, 2020
 *      Author: Arthur Zhang, Jack Taliercio
 */

#include "../../SerialComms/inc/comms.h"

// Prviate function prototypes here
static inline uint8_t validate_command(int16_t cmd_index, uint16_t data_sz);

// Private function prototypes end

void init_board(uint8_t board_addr) {
    CLB_receive_header.num_packets = 0;
	CLB_board_addr = board_addr;
}

void init_data(uint8_t *buffer, int16_t buffer_sz, CLB_Packet_Header* header) {
	if (buffer_sz == -1) {	// standard telem
	    // repack CLB_telem_data
	    pack_telem_data(CLB_telem_data);
		CLB_buffer = CLB_telem_data;
		CLB_buffer_sz = CLB_NUM_TELEM_ITEMS;
	} else {				// custom telem
		CLB_buffer = buffer;
		CLB_buffer_sz = buffer_sz;
	}
	CLB_header = header;
}

uint8_t send_data(CLB_send_data_info* info, uint8_t type) {
	/* Procedure for sending data:
		1. Compute checksum for given data, updating packet header
		2. Stuff packet from buffer
		3. Send packet via UART
		4. Repeats steps 2-3 until buffer is fully transmitted
		5. Return status/errors in transmission if they exist
	*/
	uint8_t status		= CLB_nominal;			// to be used for error codes
	uint32_t flash_pos 	= 0;
	uint16_t clb_pos 	= 0;					// position in clb buffer
	uint16_t clb_sz = CLB_buffer_sz;			// clb buffer sz
	uint16_t ping_pos = 0;						// position in ping buffer
	uint16_t ping_sz = PING_MAX_PACKET_SIZE;	// packet size

	// Note: assumes that header sz is less than 255 bytes
	uint8_t header_buffer[CLB_HEADER_SZ] = {0};
	CLB_header->checksum = compute_checksum();
	CLB_header->num_packets = compute_packet_sz();
	pack_header(CLB_header, header_buffer);
	pack_packet(header_buffer, CLB_ping_packet+ping_pos, CLB_HEADER_SZ);
	ping_pos += CLB_HEADER_SZ;

	uint8_t send_termination_bit = 0;
	while (clb_pos < CLB_buffer_sz) {
		uint16_t clb_sz_left = clb_sz - clb_pos;
		uint16_t ping_sz_left = ping_sz - ping_pos;
		uint16_t transfer_sz_left = (clb_sz_left > ping_sz_left) ? 
										ping_sz_left : clb_sz_left;
		// fill up ping buffer as much as possible
		pack_packet(CLB_buffer+clb_pos, CLB_ping_packet+ping_pos, 
													transfer_sz_left);
		
		clb_pos += transfer_sz_left;
		ping_pos += transfer_sz_left;

		// cobbs encodes packet if sending over telem
		uint16_t stuffed_packet_sz = 0;
		if (type == CLB_Telem) {
			stuffed_packet_sz = stuff_packet(CLB_ping_packet,
												CLB_pong_packet, ping_pos);
			// add termination character to transmission if possible
			if (clb_pos == clb_sz) {
				if (stuffed_packet_sz < 255) {
					CLB_pong_packet[stuffed_packet_sz++] = 0;
				} else {
					send_termination_bit = 1;
				}
			}
			transmit_packet(info->uartx, stuffed_packet_sz);
		} else if (type == CLB_Flash) {
			stuffed_packet_sz = stuff_packet(CLB_ping_packet,
										info->flash_arr+flash_pos, ping_pos);
			flash_pos += stuffed_packet_sz;
			info->flash_arr_used += stuffed_packet_sz;
			// handle termination bit for flash
			if (clb_pos == clb_sz) {
				if (stuffed_packet_sz < 255) {
					info->flash_arr[info->flash_arr_used++] = 0;
				} else {
					send_termination_bit = 1;
				}
			}
			if (info->flash_arr_sz < 0) {
				status = CLB_flash_buffer_overflow;
				break;
			}
		}

		if (ping_pos >= ping_sz) {
			ping_pos = 0;
		}
	}

	if (send_termination_bit) {
	    CLB_pong_packet[0] = 0;
	    transmit_packet(info->uartx, 1);
	}

	return status; // TODO: return better error handling
}

uint8_t receive_data(UART_HandleTypeDef* uartx, uint8_t* buffer, uint16_t buffer_sz) {
	/**	Procedure for receiving data:
	 * 	1. Receive first packet, parse header
	 * 	2. Specific behavior depending on packet_type and target_addr
	 *  3. Verify checksum after decoding all data
	 * 
	 * 	Note: 	The boards only expect to receive data/cmds within 255 bytes
	 * 	       	any custom packet types that require more than 255 bytes will
	 * 			have to be spread out over multiple packet type ids
	 */
	for(uint16_t i = 0; i < buffer_sz; ++i) {
		CLB_pong_packet[i] = buffer[i]; // copy items over for uart reception
	}

	int16_t data_sz = 0;
	if (CLB_receive_header.num_packets == 0) {
	    data_sz = unstuff_packet(CLB_pong_packet, CLB_ping_packet, buffer_sz);
	    unpack_header(&CLB_receive_header, CLB_ping_packet);
	    uint8_t checksum_status = verify_checksum(CLB_receive_header.checksum);
        if (checksum_status!=0) {
            return 1; // drop transmission if checksum is bad
        }
	} // only unstuff packet if expecting data from new board

	uint8_t cmd_status = 0;

	if (CLB_board_addr == CLB_receive_header.target_addr) {
	    // TODO: handle receiving different packet types besides cmd
		if (CLB_receive_header.packet_type < COMMAND_MAP_SZ) {
			int16_t cmd_index = command_map[CLB_receive_header.packet_type];
			if(cmd_index != -1
			   && validate_command(CLB_receive_header.packet_type, data_sz) == CLB_receive_nominal) {
				(*cmds_ptr[cmd_index])(CLB_ping_packet+CLB_HEADER_SZ, &cmd_status);
			}
		}
	} else {
	    // Pass on daisy chained telem over uart channel
	    transmit_packet(uartx, buffer_sz);
	}
	// Decrement number packets left to handle
	CLB_receive_header.num_packets--;

	// TODO: more error handling depending on cmd status
	return cmd_status;
}

static inline uint8_t validate_command(int16_t cmd_index, uint16_t data_sz) {
    if (data_sz == command_sz[cmd_index]) {
        return CLB_receive_nominal;
    }
    return CLB_receive_sz_error;
}

uint8_t* return_telem_buffer(uint8_t*buffer_sz) {
    *buffer_sz = CLB_buffer_sz;
    return CLB_buffer;
}

void receive_packet(UART_HandleTypeDef* uartx, uint16_t sz) {
//    __disable_irq();
	HAL_UART_Receive(uartx, CLB_pong_packet, sz, HAL_MAX_DELAY);
//	__enable_irq();
}

void transmit_packet(UART_HandleTypeDef* uartx, uint16_t sz) {
	// currently abstracted in case we need more transmisison options
	// transmit packet via serial TODO: error handling
    //__disable_irq();
	HAL_UART_Transmit(uartx, CLB_pong_packet, sz, HAL_MAX_DELAY);
	//__enable_irq();
}

void unpack_header(CLB_Packet_Header* header, uint8_t* header_buffer) {
	header->packet_type = header_buffer[0];
	header->origin_addr = header_buffer[1];
	header->target_addr = header_buffer[2];
	header->priority	= header_buffer[3];
	header->num_packets = header_buffer[4];
	header->do_cobbs    = header_buffer[5];
	header->checksum	= (header_buffer[6]<<8)|header_buffer[7];
	header->timestamp   = header_buffer[8]<<24|header_buffer[9]<<16|
	                        header_buffer[10]<<8|header_buffer[11];
}

void pack_header(CLB_Packet_Header* header, uint8_t*header_buffer) {
	header_buffer[0] = header->packet_type;
	header_buffer[1] = header->origin_addr;
	header_buffer[2] = header->target_addr;
	header_buffer[3] = header->priority;
	header_buffer[4] = header->num_packets;
	header_buffer[5] = header->do_cobbs;
	header_buffer[6] = 0xff&(header->checksum);
	header_buffer[7] = 0xff&((header->checksum)>>8);
	header_buffer[8] = 0xff&(header->timestamp);
	header_buffer[9] = 0xff&((header->timestamp)>>8);
	header_buffer[10] = 0xff&((header->timestamp)>>16);     // little endian
	header_buffer[11] = 0xff&((header->timestamp)>>24);
}

void pack_packet(uint8_t *src, uint8_t *dst, uint16_t sz) {
	uint8_t *curr = src;
	uint8_t *end = src + sz;
	while (curr != end) {
		*dst++ = *curr++;
	}
}

uint8_t verify_checksum(uint16_t checksum) {
	// TODO: Implement checksum checking procedure
	return 0;
}

uint16_t compute_checksum() {
	// TODO: Implement checksum procedure, use 0 dummy value temporarily
	return 0; 
}

uint8_t compute_packet_sz() {
    uint16_t bytes = CLB_buffer_sz + CLB_HEADER_SZ + 1; // 1 for termination bit
    uint8_t num_packets = ceil((bytes*1.0)/PONG_MAX_PACKET_SIZE);
    return num_packets;
}

//This code was shamelessly stolen from wikipedia, docs by me tho
uint16_t stuff_packet(const uint8_t *unstuffed, uint8_t *stuffed, uint16_t length) {

	//Start just keeps track of the start point
	uint8_t *start = stuffed;
	if (CLB_header->do_cobbs) {
		//Code represents the number of positions till the next 0 and code_ptr
        //holds the position of the last zero to be updated when the next 0 is found
        uint8_t *code_ptr = stuffed++; //Note: this sets code_ptr to stuffed, then ++ stuffed
        *code_ptr = 1;
        while (length--)
        {
            if (*unstuffed) {
                *stuffed++ = *unstuffed++;
                *code_ptr += 1;
            } else {
                code_ptr = stuffed++;
                *code_ptr = 1;
                unstuffed++;
            }

            if (*code_ptr == 0xFF && length > 0)
            {
                code_ptr = stuffed++;
                *code_ptr = 1;
            }
        }
        //Set the final code
        //*code_ptr = code;
        //Returns length of encoded data
	} else {
		for (uint16_t i = 0; i < length; ++i) {
			*stuffed++ = *unstuffed++;
		}
	}

	return stuffed - start;
}


/*
 * UnStuffData decodes "length" bytes of data at
 * the location pointed to by "ptr", writing the
 * output to the location pointed to by "dst".
 *
 * Returns the length of the decoded data
 * (which is guaranteed to be <= length).
 */
uint16_t unstuff_packet(uint8_t *stuffed, uint8_t *unstuffed, uint16_t length)
{
    uint8_t *start = unstuffed, *end = stuffed + length;
	uint8_t code = 0xFF, copy = 0;
	for (; stuffed < end; copy--) {
	    if (!*stuffed) break; // early return if zero is encountered
		if (copy != 0) {
			*unstuffed++ = *stuffed++;
		} else {
			if (code != 0xFF)
				*unstuffed++ = 0;
			copy = code = *stuffed++;
			if (code == 0)
				break; /* Source length too long */
		}
	}
	return unstuffed - start;
}
>>>>>>> e0a8805b
<|MERGE_RESOLUTION|>--- conflicted
+++ resolved
@@ -1,4 +1,3 @@
-<<<<<<< HEAD
 /*
  * comms.c
  *
@@ -295,309 +294,4 @@
 		}
 	}
 	return unstuffed - start;
-}
-=======
-/*
- * comms.c
- *
- *  Created on: Jul 21, 2020
- *      Author: Arthur Zhang, Jack Taliercio
- */
-
-#include "../../SerialComms/inc/comms.h"
-
-// Prviate function prototypes here
-static inline uint8_t validate_command(int16_t cmd_index, uint16_t data_sz);
-
-// Private function prototypes end
-
-void init_board(uint8_t board_addr) {
-    CLB_receive_header.num_packets = 0;
-	CLB_board_addr = board_addr;
-}
-
-void init_data(uint8_t *buffer, int16_t buffer_sz, CLB_Packet_Header* header) {
-	if (buffer_sz == -1) {	// standard telem
-	    // repack CLB_telem_data
-	    pack_telem_data(CLB_telem_data);
-		CLB_buffer = CLB_telem_data;
-		CLB_buffer_sz = CLB_NUM_TELEM_ITEMS;
-	} else {				// custom telem
-		CLB_buffer = buffer;
-		CLB_buffer_sz = buffer_sz;
-	}
-	CLB_header = header;
-}
-
-uint8_t send_data(CLB_send_data_info* info, uint8_t type) {
-	/* Procedure for sending data:
-		1. Compute checksum for given data, updating packet header
-		2. Stuff packet from buffer
-		3. Send packet via UART
-		4. Repeats steps 2-3 until buffer is fully transmitted
-		5. Return status/errors in transmission if they exist
-	*/
-	uint8_t status		= CLB_nominal;			// to be used for error codes
-	uint32_t flash_pos 	= 0;
-	uint16_t clb_pos 	= 0;					// position in clb buffer
-	uint16_t clb_sz = CLB_buffer_sz;			// clb buffer sz
-	uint16_t ping_pos = 0;						// position in ping buffer
-	uint16_t ping_sz = PING_MAX_PACKET_SIZE;	// packet size
-
-	// Note: assumes that header sz is less than 255 bytes
-	uint8_t header_buffer[CLB_HEADER_SZ] = {0};
-	CLB_header->checksum = compute_checksum();
-	CLB_header->num_packets = compute_packet_sz();
-	pack_header(CLB_header, header_buffer);
-	pack_packet(header_buffer, CLB_ping_packet+ping_pos, CLB_HEADER_SZ);
-	ping_pos += CLB_HEADER_SZ;
-
-	uint8_t send_termination_bit = 0;
-	while (clb_pos < CLB_buffer_sz) {
-		uint16_t clb_sz_left = clb_sz - clb_pos;
-		uint16_t ping_sz_left = ping_sz - ping_pos;
-		uint16_t transfer_sz_left = (clb_sz_left > ping_sz_left) ? 
-										ping_sz_left : clb_sz_left;
-		// fill up ping buffer as much as possible
-		pack_packet(CLB_buffer+clb_pos, CLB_ping_packet+ping_pos, 
-													transfer_sz_left);
-		
-		clb_pos += transfer_sz_left;
-		ping_pos += transfer_sz_left;
-
-		// cobbs encodes packet if sending over telem
-		uint16_t stuffed_packet_sz = 0;
-		if (type == CLB_Telem) {
-			stuffed_packet_sz = stuff_packet(CLB_ping_packet,
-												CLB_pong_packet, ping_pos);
-			// add termination character to transmission if possible
-			if (clb_pos == clb_sz) {
-				if (stuffed_packet_sz < 255) {
-					CLB_pong_packet[stuffed_packet_sz++] = 0;
-				} else {
-					send_termination_bit = 1;
-				}
-			}
-			transmit_packet(info->uartx, stuffed_packet_sz);
-		} else if (type == CLB_Flash) {
-			stuffed_packet_sz = stuff_packet(CLB_ping_packet,
-										info->flash_arr+flash_pos, ping_pos);
-			flash_pos += stuffed_packet_sz;
-			info->flash_arr_used += stuffed_packet_sz;
-			// handle termination bit for flash
-			if (clb_pos == clb_sz) {
-				if (stuffed_packet_sz < 255) {
-					info->flash_arr[info->flash_arr_used++] = 0;
-				} else {
-					send_termination_bit = 1;
-				}
-			}
-			if (info->flash_arr_sz < 0) {
-				status = CLB_flash_buffer_overflow;
-				break;
-			}
-		}
-
-		if (ping_pos >= ping_sz) {
-			ping_pos = 0;
-		}
-	}
-
-	if (send_termination_bit) {
-	    CLB_pong_packet[0] = 0;
-	    transmit_packet(info->uartx, 1);
-	}
-
-	return status; // TODO: return better error handling
-}
-
-uint8_t receive_data(UART_HandleTypeDef* uartx, uint8_t* buffer, uint16_t buffer_sz) {
-	/**	Procedure for receiving data:
-	 * 	1. Receive first packet, parse header
-	 * 	2. Specific behavior depending on packet_type and target_addr
-	 *  3. Verify checksum after decoding all data
-	 * 
-	 * 	Note: 	The boards only expect to receive data/cmds within 255 bytes
-	 * 	       	any custom packet types that require more than 255 bytes will
-	 * 			have to be spread out over multiple packet type ids
-	 */
-	for(uint16_t i = 0; i < buffer_sz; ++i) {
-		CLB_pong_packet[i] = buffer[i]; // copy items over for uart reception
-	}
-
-	int16_t data_sz = 0;
-	if (CLB_receive_header.num_packets == 0) {
-	    data_sz = unstuff_packet(CLB_pong_packet, CLB_ping_packet, buffer_sz);
-	    unpack_header(&CLB_receive_header, CLB_ping_packet);
-	    uint8_t checksum_status = verify_checksum(CLB_receive_header.checksum);
-        if (checksum_status!=0) {
-            return 1; // drop transmission if checksum is bad
-        }
-	} // only unstuff packet if expecting data from new board
-
-	uint8_t cmd_status = 0;
-
-	if (CLB_board_addr == CLB_receive_header.target_addr) {
-	    // TODO: handle receiving different packet types besides cmd
-		if (CLB_receive_header.packet_type < COMMAND_MAP_SZ) {
-			int16_t cmd_index = command_map[CLB_receive_header.packet_type];
-			if(cmd_index != -1
-			   && validate_command(CLB_receive_header.packet_type, data_sz) == CLB_receive_nominal) {
-				(*cmds_ptr[cmd_index])(CLB_ping_packet+CLB_HEADER_SZ, &cmd_status);
-			}
-		}
-	} else {
-	    // Pass on daisy chained telem over uart channel
-	    transmit_packet(uartx, buffer_sz);
-	}
-	// Decrement number packets left to handle
-	CLB_receive_header.num_packets--;
-
-	// TODO: more error handling depending on cmd status
-	return cmd_status;
-}
-
-static inline uint8_t validate_command(int16_t cmd_index, uint16_t data_sz) {
-    if (data_sz == command_sz[cmd_index]) {
-        return CLB_receive_nominal;
-    }
-    return CLB_receive_sz_error;
-}
-
-uint8_t* return_telem_buffer(uint8_t*buffer_sz) {
-    *buffer_sz = CLB_buffer_sz;
-    return CLB_buffer;
-}
-
-void receive_packet(UART_HandleTypeDef* uartx, uint16_t sz) {
-//    __disable_irq();
-	HAL_UART_Receive(uartx, CLB_pong_packet, sz, HAL_MAX_DELAY);
-//	__enable_irq();
-}
-
-void transmit_packet(UART_HandleTypeDef* uartx, uint16_t sz) {
-	// currently abstracted in case we need more transmisison options
-	// transmit packet via serial TODO: error handling
-    //__disable_irq();
-	HAL_UART_Transmit(uartx, CLB_pong_packet, sz, HAL_MAX_DELAY);
-	//__enable_irq();
-}
-
-void unpack_header(CLB_Packet_Header* header, uint8_t* header_buffer) {
-	header->packet_type = header_buffer[0];
-	header->origin_addr = header_buffer[1];
-	header->target_addr = header_buffer[2];
-	header->priority	= header_buffer[3];
-	header->num_packets = header_buffer[4];
-	header->do_cobbs    = header_buffer[5];
-	header->checksum	= (header_buffer[6]<<8)|header_buffer[7];
-	header->timestamp   = header_buffer[8]<<24|header_buffer[9]<<16|
-	                        header_buffer[10]<<8|header_buffer[11];
-}
-
-void pack_header(CLB_Packet_Header* header, uint8_t*header_buffer) {
-	header_buffer[0] = header->packet_type;
-	header_buffer[1] = header->origin_addr;
-	header_buffer[2] = header->target_addr;
-	header_buffer[3] = header->priority;
-	header_buffer[4] = header->num_packets;
-	header_buffer[5] = header->do_cobbs;
-	header_buffer[6] = 0xff&(header->checksum);
-	header_buffer[7] = 0xff&((header->checksum)>>8);
-	header_buffer[8] = 0xff&(header->timestamp);
-	header_buffer[9] = 0xff&((header->timestamp)>>8);
-	header_buffer[10] = 0xff&((header->timestamp)>>16);     // little endian
-	header_buffer[11] = 0xff&((header->timestamp)>>24);
-}
-
-void pack_packet(uint8_t *src, uint8_t *dst, uint16_t sz) {
-	uint8_t *curr = src;
-	uint8_t *end = src + sz;
-	while (curr != end) {
-		*dst++ = *curr++;
-	}
-}
-
-uint8_t verify_checksum(uint16_t checksum) {
-	// TODO: Implement checksum checking procedure
-	return 0;
-}
-
-uint16_t compute_checksum() {
-	// TODO: Implement checksum procedure, use 0 dummy value temporarily
-	return 0; 
-}
-
-uint8_t compute_packet_sz() {
-    uint16_t bytes = CLB_buffer_sz + CLB_HEADER_SZ + 1; // 1 for termination bit
-    uint8_t num_packets = ceil((bytes*1.0)/PONG_MAX_PACKET_SIZE);
-    return num_packets;
-}
-
-//This code was shamelessly stolen from wikipedia, docs by me tho
-uint16_t stuff_packet(const uint8_t *unstuffed, uint8_t *stuffed, uint16_t length) {
-
-	//Start just keeps track of the start point
-	uint8_t *start = stuffed;
-	if (CLB_header->do_cobbs) {
-		//Code represents the number of positions till the next 0 and code_ptr
-        //holds the position of the last zero to be updated when the next 0 is found
-        uint8_t *code_ptr = stuffed++; //Note: this sets code_ptr to stuffed, then ++ stuffed
-        *code_ptr = 1;
-        while (length--)
-        {
-            if (*unstuffed) {
-                *stuffed++ = *unstuffed++;
-                *code_ptr += 1;
-            } else {
-                code_ptr = stuffed++;
-                *code_ptr = 1;
-                unstuffed++;
-            }
-
-            if (*code_ptr == 0xFF && length > 0)
-            {
-                code_ptr = stuffed++;
-                *code_ptr = 1;
-            }
-        }
-        //Set the final code
-        //*code_ptr = code;
-        //Returns length of encoded data
-	} else {
-		for (uint16_t i = 0; i < length; ++i) {
-			*stuffed++ = *unstuffed++;
-		}
-	}
-
-	return stuffed - start;
-}
-
-
-/*
- * UnStuffData decodes "length" bytes of data at
- * the location pointed to by "ptr", writing the
- * output to the location pointed to by "dst".
- *
- * Returns the length of the decoded data
- * (which is guaranteed to be <= length).
- */
-uint16_t unstuff_packet(uint8_t *stuffed, uint8_t *unstuffed, uint16_t length)
-{
-    uint8_t *start = unstuffed, *end = stuffed + length;
-	uint8_t code = 0xFF, copy = 0;
-	for (; stuffed < end; copy--) {
-	    if (!*stuffed) break; // early return if zero is encountered
-		if (copy != 0) {
-			*unstuffed++ = *stuffed++;
-		} else {
-			if (code != 0xFF)
-				*unstuffed++ = 0;
-			copy = code = *stuffed++;
-			if (code == 0)
-				break; /* Source length too long */
-		}
-	}
-	return unstuffed - start;
-}
->>>>>>> e0a8805b
+}