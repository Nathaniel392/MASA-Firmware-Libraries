/**
 * Implementation MASA W25N01GV Flash Memory firmware library
 * Datasheet: https://www.winbond.com/resource-files/w25n01gv%20revl%20050918%20unsecured.pdf
 * 
 * Nathaniel Kalantar (nkalan@umich.edu)
 * Michigan Aeronautical Science Association
 * Created July 20, 2020
 * Last edited October 24, 2020
 *
 * This code assumes the WP and HLD pins are always set high.
 *
 * ===============================================================================
 * Memory architecture described on datasheet pg 11
 * Device operational flow described on datasheet pg 12
 *
 * Nathaniel Kalantar (nkalan@umich.edu)
 * Michigan Aeronautical Science Association
 * Created July 20, 2020
 * Last edited November 6, 2020
 */

#include "../inc/W25N01GV.h"
#ifdef HAL_SPI_MODULE_ENABLED  // Begin SPI include protection

// Device ID information, used to check if flash is working
#define	W25N01GV_MANUFACTURER_ID                  (uint8_t)  0xEF
#define W25N01GV_DEVICE_ID                        (uint16_t) 0xAA21

// Chip is active low
#define W25N01GV_CS_ACTIVE                        (uint8_t)  GPIO_PIN_RESET  // Chip is active low
#define W25N01GV_CS_INACTIVE                      (uint8_t)  GPIO_PIN_SET

// Arbitrary timeout value
#define W25N01GV_SPI_TIMEOUT                      (uint8_t)  0xFF

// 1024 blocks with 64 pages each = 65536 pages
#define W25N01GV_PAGES_PER_BLOCK                  (uint16_t) 64
#define W25N01GV_NUM_BLOCKS                       (uint16_t) 1024

// Used for find_file_ptr()
#define W25N01GV_ERASED_BYTE                               (uint8_t) 0xFF

/* Commands */
// Summary of commands and usage on datasheet pg 23-25
#define W25N01GV_DEVICE_RESET                     (uint8_t) 0xFF
#define W25N01GV_READ_JEDEC_ID                    (uint8_t) 0x9F
#define W25N01GV_READ_STATUS_REGISTER             (uint8_t) 0x0F  // 0x05 also works
#define W25N01GV_WRITE_STATUS_REGISTER            (uint8_t) 0x1F  // 0x01 also works
#define W25N01GV_WRITE_ENABLE                     (uint8_t) 0x06
#define W25N01GV_WRITE_DISABLE                    (uint8_t) 0x04
#define W25N01GV_READ_BBM_LOOK_UP_TABLE           (uint8_t) 0xA5
#define W25N01GV_ERASE_BLOCK                      (uint8_t) 0xD8
#define W25N01GV_LOAD_PROGRAM_DATA                (uint8_t) 0x02
#define W25N01GV_PROGRAM_EXECUTE                  (uint8_t) 0x10
#define W25N01GV_PAGE_DATA_READ                   (uint8_t) 0x13
#define W25N01GV_READ_DATA                        (uint8_t) 0x03

/* Status Register addressses */
#define W25N01GV_SR1_PROTECTION_REG_ADR           (uint8_t) 0xA0  // Listed as 0xAx in the datasheet
#define W25N01GV_SR2_CONFIG_REG_ADR               (uint8_t) 0xB0  // Listed as 0xBx in the datasheet
#define W25N01GV_SR3_STATUS_REG_ADR               (uint8_t) 0xC0  // Listed as 0xBx in the datasheet

/* Status Register bits */
// Protection register - datasheet pg 15
#define W25N01GV_SR1_BLOCK_PROTECT_BP3            (uint8_t) 0x40  // 0b01000000
#define W25N01GV_SR1_BLOCK_PROTECT_BP2            (uint8_t) 0x20  // 0b00100000
#define W25N01GV_SR1_BLOCK_PROTECT_BP1            (uint8_t) 0x10  // 0b00010000
#define W25N01GV_SR1_BLOCK_PROTECT_BP0            (uint8_t) 0x08  // 0b00001000
#define W25N01GV_SR1_BLOCK_PROTECT_TB             (uint8_t) 0x04  // 0b00000100
#define W25N01GV_SR1_WRITE_PROTECT_ENABLE         (uint8_t) 0x02  // 0b00000010
#define W25N01GV_SR1_STATUS_REGISTER_PROTECT_SRP1 (uint8_t) 0x00  // 0b10000000
#define W25N01GV_SR1_STATUS_REGISTER_PROTECT_SRP0 (uint8_t) 0x01  // 0b00000001

// Configuration register - datasheet pg 17
#define W25N01GV_SR2_ONE_TIME_PROGRAM_LOCK        (uint8_t) 0x80  // 0b10000000
#define W25N01GV_SR2_ENTER_TOP_ACCESS_MODE        (uint8_t) 0x40  // 0b01000000
#define W25N01GV_SR2_STATUS_REGISTER_1_LOCK       (uint8_t) 0x20  // 0b00100000
#define W25N01GV_SR2_ECC_ENABLE                   (uint8_t) 0x10  // 0b00010000
#define W25N01GV_SR2_BUFFER_READ_MODE             (uint8_t) 0x08  // 0b00001000

// Status register - datasheet pg 19
#define W25N01GV_SR3_BBM_LOOK_UP_TABLE_FULL       (uint8_t) 0x40  // 0b01000000
#define W25N01GV_SR3_ECC_STATUS_BIT_1             (uint8_t) 0x20  // 0b00100000
#define W25N01GV_SR3_ECC_STATUS_BIT_0             (uint8_t) 0x10  // 0b00010000
#define W25N01GV_SR3_PROGRAM_FAILURE              (uint8_t) 0x08  // 0b00001000
#define W25N01GV_SR3_ERASE_FAILURE                (uint8_t) 0x04  // 0b00000100
#define W25N01GV_SR3_WRITE_ENABLE_LATCH           (uint8_t) 0x02  // 0b00000010
#define W25N01GV_SR3_OPERATION_IN_PROGRESS        (uint8_t) 0x01  // 0b00000001

// Flash internal delays - datasheet pg 59
// Used for firmware timeouts
#define W25N01GV_RESET_MAX_TIME_US                    500  // datasheet pg 26
#define W25N01GV_WRITE_STATUS_REGISTER_TIME_NS         50
#define W25N01GV_BLOCK_ERASE_MAX_TIME_MS                4
#define W25N01GV_READ_PAGE_DATA_ECC_ON_MAX_TIME_US     25
#define W25N01GV_READ_PAGE_DATA_ECC_OFF_MAX_TIME_US    60
#define W25N01GV_PAGE_PROGRAM_MAX_TIME_US             700


/* Private functions */

/**
 * Converts a uint16_t number into an array literal of two uint8_t numbers.
 *
 * @param flash      <W25N01GV_Flash*>    Struct used to store flash pins and addresses
 * @param num        <uint16_t>           A 16 bit number to be converted to an array of two 8 bit numbers.
 * @retval An array literal of 2 uint8_t numbers, with the first entry
 * 	representing the first 8 bits	of the input, and the second entry
 * 	representing the last 8 bits of the input.
 */
#define W25N01GV_UNPACK_UINT16_TO_2_BYTES(num)		{(uint8_t) (((num) & 0xFF00) >> 8), (uint8_t) ((num) & 0x00FF)}

/**
 * Converts an array of 2 uint8_t numbers into 1 uint16_t number.
 *
 * @param flash      <W25N01GV_Flash*>    Struct used to store flash pins and addresses
 * @param bytes      <uint8_t*>           A pointer to an array of two uint8_t numbers
 * @retval A uint16_t equal to (2^8)*B1 + B0, where bytes = {B1, B0}, which is
 *   equivalent to concatenating B1B0.
 */
#define W25N01GV_PACK_2_BYTES_TO_UINT16(bytes)		(uint16_t) ((((uint16_t) *(bytes)) << 8) + *((bytes)+1))

/**
 * Transmit 1 or more bytes to the device via SPI. This function exists to
 * shorten the number of commands required to write something over SPI
 * to 2 lines of code: define tx, then call this function.
 *
 * @param flash      <W25N01GV_Flash*>    Struct used to store flash pins and addresses
 * @param tx         <uint8_t*>           Data buffer to transmit
 * @param size       <uint16_t>           Number of bytes to transmit
 */
static void spi_transmit(W25N01GV_Flash *flash, uint8_t *tx, uint16_t size) {

	__disable_irq();
	HAL_GPIO_WritePin(flash->cs_base, flash->cs_pin, W25N01GV_CS_ACTIVE);  // Select chip
	// Transmit data and store the status code
	flash->last_HAL_status =  HAL_SPI_Transmit(flash->SPI_bus, tx, size, W25N01GV_SPI_TIMEOUT);
	HAL_GPIO_WritePin(flash->cs_base, flash->cs_pin, W25N01GV_CS_INACTIVE);  // Release chip
	__enable_irq();

}

/**
 * Transmit 1 or more bytes and receive 1 or more bytes to/from the device via SPI.
 * This function exists to shorten the number of commands required to write
 * and read something over SPI to 3 lines of code: define tx array, declare rx, and then
 * call this function.
 *
 * @param flash      <W25N01GV_Flash*>    Struct used to store flash pins and addresses
 * @param tx         <uint8_t*>           Data buffer to transmit
 * @param tx_size    <uint16_t>           Number of bytes to transmit
 * @param rx         <uint8_t*>           Buffer to receive data
 * @param rx_size    <uint16_t>           Number of bytes to receive
 */
static void spi_transmit_receive(W25N01GV_Flash *flash, uint8_t *tx,
		uint16_t tx_size,	uint8_t *rx, uint16_t rx_size) {

	__disable_irq();
	HAL_GPIO_WritePin(flash->cs_base, flash->cs_pin, W25N01GV_CS_ACTIVE);  // Select chip
	// Transmit/receive, and store the status code
	flash->last_HAL_status = HAL_SPI_Transmit(flash->SPI_bus, tx, tx_size, W25N01GV_SPI_TIMEOUT);
	flash->last_HAL_status = HAL_SPI_Receive(flash->SPI_bus, rx, rx_size, W25N01GV_SPI_TIMEOUT);
	// TODO the Transmit status will get lost, should it still be stored like this?
	HAL_GPIO_WritePin(flash->cs_base, flash->cs_pin, W25N01GV_CS_INACTIVE);  // Release chip
	__enable_irq();

}

/**
 * The Read Status Register instruction may be used at any time, even while
 * a Program or Erase cycle is in progress.
 *
 * The status registers available to read are:
 * Protection Register (SR1)				Address: W25N01GV_SR1_PROTECTION_REG_ADR (0xA0)
 * Configuration Register (SR2)			Address: W25N01GV_SR2_CONFIG_REG_ADR (0xB0)
 * Status Register (SR3)						Address: W25N01GV_SR3_STATUS_REG_ADR (0xC0)
 *
 * datasheet pg 28
 *
 * @param flash        <W25N01GV_Flash*>    Struct used to store flash pins and addresses
 * @param register_adr <uint8_t>            The address of the status register to be read
 * @retval The contents of the 8 bit status register specified by the user
 */
static uint8_t read_status_register(W25N01GV_Flash *flash, uint8_t register_adr) {
	uint8_t tx[2] = {W25N01GV_READ_STATUS_REGISTER, register_adr};
	uint8_t rx[1];

	spi_transmit_receive(flash, tx, 2, rx, 1);

	return *rx;
}

/**
 * Checks to see if flash is busy. While it's busy, all commands will be
 * ignored except for Read Status Register and Read JEDEC ID.
 *
 * BUSY is a read only bit in the status register (S0) that is set to a 1
 * state when the device is powering up or executing a Page Data Read, Bad
 * Block Management, Program Execute, Block Erase, Program Execute for OTP
 * area, OTP Locking or after a Continuous Read instruction.
 *
 * datasheet pg 20
 *
 * @param flash      <W25N01GV_Flash*>    Struct used to store flash pins and addresses
 * @retval 0 if the device is busy,  nonzero integer (1) if it's not.
 *
 * TODO: make sure if flash is broken/not plugged in it doens't return the wrong value/cause infinite loops
 */
static uint8_t flash_is_busy(W25N01GV_Flash *flash) {
	uint8_t status_register = read_status_register(flash, W25N01GV_SR3_STATUS_REG_ADR);
	return status_register & W25N01GV_SR3_OPERATION_IN_PROGRESS;
}

/**
 * Pings flash with the flash_is_busy() function to check if it's
 * currently busy with an operation. It stays in this function waiting
 * for the operation to finish when flash_is_busy() returns 0 or until
 * it reaches the timeout.
 *
 * Note: this function should assume a 180 MHz maximum clock frequency, which
 * corresponds to a minimum 5.5555 ns period.
 *
 * TODO (low priority): Change function to accurately count the times using timers,
 * right now it's a duct tape solution
 *
 * @param flash      <W25N01GV_Flash*>    Struct used to store flash pins and addresses
 * @param timeout    <uint32_t>           Maximum time to wait in nanoseconds.
 */
static void wait_for_operation(W25N01GV_Flash *flash, uint32_t timeout) {
	uint32_t count = 0;
	while (flash_is_busy(flash) && count < 6*timeout) {
		++count;
	}
}

/**
 * Writes 1 byte to the selected status register. Takes at least 50 ns to complete.
 *
 * The status registers available to write are:
 * Protection Register (SR1)				Address: W25N01GV_SR1_PROTECTION_REG_ADR (0xA0)
 * Configuration Register (SR2)			Address: W25N01GV_SR2_CONFIG_REG_ADR (0xB0)
 *
 * Includes additional delay of 50 ns
 *
 * datasheet pg 29
 *
 * @param flash              <W25N01GV_Flash*>    Struct used to store flash pins and addresses
 * @param register_adr       <uint8_t>            The address of the status register to be written to
 * @param register_write_val <uint8_t>            The 8bit value to write to the status register
 * 	Note: this will overwrite all values in the register
 */
static void write_status_register(W25N01GV_Flash *flash, uint8_t register_adr,
		uint8_t register_write_val) {
	uint8_t tx[3] = {W25N01GV_WRITE_STATUS_REGISTER, register_adr, register_write_val};

	spi_transmit(flash, tx, 3);

	wait_for_operation(flash, W25N01GV_WRITE_STATUS_REGISTER_TIME_NS);
}

/**
 * Checks to see if all 20 entries in the Bad Block Management look up table are full.
 *
 * datasheet pg 19, 32
 *
 * @param flash      <W25N01GV_Flash*>    Struct used to store flash pins and addresses
 * @retval 0 if LUT is not full, nonzero int (64) if full
 */
static uint8_t BBM_look_up_table_is_full(W25N01GV_Flash *flash) {
	uint8_t status_register = read_status_register(flash, W25N01GV_SR3_STATUS_REG_ADR);
	return status_register & W25N01GV_SR3_BBM_LOOK_UP_TABLE_FULL;
}

/**
 * Read the bad block management look up table. The manufacturer marks some of
 * the bad memory blocks and writes them into a look up table. The datasheet
 * says to scan all blocks before writing or erasing on a new flash chip
 * so you don't delete the bad block information that's loaded at the factory.
 *
 * TODO: maybe shorten the parameter names
 *
 * datasheet pg 32
 *
 * @param flash                    <W25N01GV_Flash*> Struct used to store flash pins and addresses
 * @param logical_block_addresses  <uint16_t*>       Pointer to array of 20 uint16_t's to store the table's LBAs
 * @param physical_block_addresses <uint16_t*>       Pointer to array of 20 uint16_t's to store the table's PBAs
 */
static void read_BBM_look_up_table(W25N01GV_Flash *flash, uint16_t *logical_block_addresses, uint16_t *physical_block_addresses) {
	uint8_t tx[2] = {W25N01GV_READ_BBM_LOOK_UP_TABLE, 0};	 // 2nd byte is unused
	uint8_t rx[80];

	spi_transmit_receive(flash, tx, 2, rx, 80);

	// Format the received bytes into the user-supplied arrays
	for (int i = 0; i < 20; i++) {
		logical_block_addresses[i] = W25N01GV_PACK_2_BYTES_TO_UINT16(rx+(2*i));
		physical_block_addresses[i] = W25N01GV_PACK_2_BYTES_TO_UINT16(rx+(2*i)+1);
	}
}

/**
 * Loads a page specified by the user into the device's buffer.
 * Load process takes 25 microseconds if ECC is disabled, and 60 microseconds if enabled.
 * The device will be in a BUSY state and ignore most commands until loading finishes.
 *
 * datasheet pg 38
 *
 * @param flash      <W25N01GV_Flash*>    Struct used to store flash pins and addresses
 * @param page_num   <uint16_t>           Page number of data to load to the device's buffer
 */
static void load_page(W25N01GV_Flash *flash, uint16_t page_num) {
	uint8_t page_num_8bit_array[2] = W25N01GV_UNPACK_UINT16_TO_2_BYTES(page_num);
	uint8_t tx[4] = {W25N01GV_PAGE_DATA_READ, 0, page_num_8bit_array[0], page_num_8bit_array[1]};  // 2nd byte is unused

	spi_transmit(flash, tx, 4);

	// TODO currently assumes ECC is on, but needs to be more flexible
  wait_for_operation(flash, W25N01GV_READ_PAGE_DATA_ECC_ON_MAX_TIME_US * 1000);  // Wait for the page to load
}

/**
 * Unlocks write capabilities on the device. All memory arrays are locked to
 * read-only when the device is powered on to protect data. This function
 * unlocks memory by changing the block protect bits in the Protection register
 * to all 0's. It does not change the other bits in the register.
 *
 * datasheet pg 15, 21
 *
 * @param flash      <W25N01GV_Flash*>    Struct used to store flash pins and addresses
 */
static void unlock_flash(W25N01GV_Flash *flash) {
	// Read the current contents of the protection register
	uint8_t protection_register = read_status_register(flash, W25N01GV_SR1_PROTECTION_REG_ADR);

	// Remove the block protect bits, and only keep the 3 non-protect bits, if they're already enabled.
	uint8_t unlocked_protection_register = protection_register & ~(W25N01GV_SR1_BLOCK_PROTECT_BP3
			| W25N01GV_SR1_BLOCK_PROTECT_BP2
			| W25N01GV_SR1_BLOCK_PROTECT_BP1
			| W25N01GV_SR1_BLOCK_PROTECT_BP0
			| W25N01GV_SR1_BLOCK_PROTECT_TB);

	// Write the new value of the status register block protect bits off
	write_status_register(flash, W25N01GV_SR1_PROTECTION_REG_ADR, unlocked_protection_register);
}

/**
 * Locks write capabilities on the device. This function unlocks memory by
 * changing the block protect bits in the Protection register to a locked
 * configuration. It does not change the other bits in the register.
 *
 * fix this function - first remove the bits, then add them back on
 * TODO implemented, now test this fix
 *
 * datasheet pg 15, 21
 *
 * @param flash      <W25N01GV_Flash*>    Struct used to store flash pins and addresses
 */
static void lock_flash(W25N01GV_Flash *flash) {
	// Read the current contents of the protection register
	uint8_t protection_register = read_status_register(flash, W25N01GV_SR1_PROTECTION_REG_ADR);

	// Enabling bits BP3 and BP2 and disabling the others will lock the entire 128MB memory array
	// First remove all protection bits
	uint8_t locked_protection_register = protection_register & ~(W25N01GV_SR1_BLOCK_PROTECT_BP3
			| W25N01GV_SR1_BLOCK_PROTECT_BP2
			| W25N01GV_SR1_BLOCK_PROTECT_BP1
			| W25N01GV_SR1_BLOCK_PROTECT_BP0
			| W25N01GV_SR1_BLOCK_PROTECT_TB);

	// Then add on the bits that are needed to lock flash
	locked_protection_register = protection_register
			| (W25N01GV_SR1_BLOCK_PROTECT_BP3 | W25N01GV_SR1_BLOCK_PROTECT_BP2);

	write_status_register(flash, W25N01GV_SR1_PROTECTION_REG_ADR, locked_protection_register);
}

/**
 * Enables writing to flash by sending a command to set the
 * Write Enable Latch (WEL) bit in the status register to 1.
 *
 * The WEL bit is automatically reset after Power-up and upon completion of
 * the Page Program, Quad Page Program, Block Erase, Reset and Bad Block
 * Management instructions.
 *
 * datasheet pg 30
 *
 * @param flash      <W25N01GV_Flash*>    Struct used to store flash pins and addresses
 */
static void enable_write(W25N01GV_Flash *flash) {
	uint8_t tx[1] = { W25N01GV_WRITE_ENABLE };
	spi_transmit(flash, tx, 1);
}

/**
 * Disables writing to flash by sending a command to set the
 * Write Enable Latch (WEL) bit in the status register to 0.
 *
 * The WEL bit is automatically reset after Power-up and upon completion of
 * the Page Program, Quad Page Program, Block Erase, Reset and Bad Block
 * Management instructions.
 *
 * datasheet pg 30
 *
 * @param flash      <W25N01GV_Flash*>    Struct used to store flash pins and addresses
 */
static void disable_write(W25N01GV_Flash *flash) {
	uint8_t tx[1] = { W25N01GV_WRITE_DISABLE };
	spi_transmit(flash, tx, 1);
}

/**
 * Writes data to the device's buffer in preparation for writing
 * it to memory. It writes the data at the specified column (byte), and writes
 * data up to column 2047 or the end of the user supplied data array.
 *
 * datasheet pg 35
 *
 * @param flash      <W25N01GV_Flash*>    Struct used to store flash pins and addresses
 * @param data       <uint8_t*>           Data array containing data to write to flash
 * @param num_bytes  <uint16_t>           Number of bytes to write
 * @param column_adr <uint16_t>           Byte in buffer to start writing at
 */
static void write_page_to_buffer(W25N01GV_Flash *flash, uint8_t *data,
		uint16_t num_bytes, uint16_t column_adr) {

	uint8_t column_adr_8bit_array[2] = W25N01GV_UNPACK_UINT16_TO_2_BYTES(column_adr);
	uint8_t tx1[3] = {W25N01GV_LOAD_PROGRAM_DATA, column_adr_8bit_array[0], column_adr_8bit_array[1]};

	// Ignore all data that would be written to column 2048 and after.
	// You don't want to overwrite the extra memory at the end of the page.
	// (If the onboard ECC is turned on, this happens automatically, but just in case)
	if (num_bytes > W25N01GV_BYTES_PER_PAGE)
		num_bytes = W25N01GV_BYTES_PER_PAGE;

	// Not using spi_transmit() because I didn't want to mess with combining the tx arrays
	__disable_irq();
	HAL_GPIO_WritePin(flash->cs_base, flash->cs_pin, W25N01GV_CS_ACTIVE);
	flash->last_HAL_status = HAL_SPI_Transmit(flash->SPI_bus, tx1, 3, W25N01GV_SPI_TIMEOUT);
	flash->last_HAL_status = HAL_SPI_Transmit(flash->SPI_bus, data, num_bytes, W25N01GV_SPI_TIMEOUT);
	// TODO: the Transmit status will get lost, should it still be stored like this?
	HAL_GPIO_WritePin(flash->cs_base, flash->cs_pin, W25N01GV_CS_INACTIVE);
	__enable_irq();
}

/**
 * Run the program execute command to store the data in the device's buffer into
 * memory at the specified page. This should be run after running write_page_to_buffer().
 *
 * This function incurs a typical delay of 250 microseconds,
 * with a max delay of 700 microseconds.
 *
 * datasheet pg 37
 *
 * @param flash      <W25N01GV_Flash*>    Struct used to store flash pins and addresses
 * @param page_adr   <uint16_t>           The page for the buffer to be written to.
 */
static void program_buffer_to_memory(W25N01GV_Flash *flash, uint16_t page_adr) {
	uint8_t page_adr_8bit_array[2] = W25N01GV_UNPACK_UINT16_TO_2_BYTES(page_adr);
	uint8_t tx[4] = {W25N01GV_PROGRAM_EXECUTE, 0, page_adr_8bit_array[0], page_adr_8bit_array[1]};  // 2nd byte unused

	spi_transmit(flash, tx, 4);
	wait_for_operation(flash, W25N01GV_PAGE_PROGRAM_MAX_TIME_US * 1000);	 // Wait for the data to be written to memory
}

/**
 * Checks whether or not the last program write command executed successfully
 * by reading the status register (SR3) and checking the program failure bit,
 * then stores that bit in the W25N01GV_Flash struct.
 *
 * This should always return 1 if the last page written to is in a
 * protected part of the memory array (for this firmware, when flash is
 * locked), or if the write enable command is not given before writing.
 * In both cases, flash's memory array at that page shouldn't be changed.
 *
 * datasheet pg 20
 *
 * @param flash      <W25N01GV_Flash*>    Struct used to store flash pins and addresses
 * @retval 0x08 if it detects a write failure, 0 if no write failures were detected
 */
static uint8_t get_write_failure_status(W25N01GV_Flash *flash) {
	// If it can't read from flash, it will automatically return a write failure
	if (is_flash_ID_correct(flash)) {
		uint8_t status_register = read_status_register(flash, W25N01GV_SR3_STATUS_REG_ADR);
		flash->last_write_failure_status = status_register & W25N01GV_SR3_PROGRAM_FAILURE;
	}
	else {
		flash->last_write_failure_status = W25N01GV_SR3_PROGRAM_FAILURE;
	}
	// TODO: check if status bit returns error code if flash isn't plugged in

	return flash->last_write_failure_status;
}

/**
 * Checks whether or not the last erase command executed successfully
 * by reading the status register (SR3) and checking the erase failure bit,
 * then stores that bit in the W25N01GV_Flash struct.
 *
 * This should always return 1 if the last page written to is in a
 * protected part of the memory array (for this firmware, when flash is
 * locked), or if the write enable command is not given before writing.
 * In both cases, flash's memory array at that page shouldn't be changed.
 *
 * datasheet pg 20
 *
 * @param flash      <W25N01GV_Flash*>    Struct used to store flash pins and addresses
 * @retval 0x04 if it detects an erase failure, 0 if no erase failures were detected
 */
static uint8_t get_erase_failure_status(W25N01GV_Flash *flash) {
	// If it can't read from flash, it will automatically return an erase failure
	if (is_flash_ID_correct(flash)) {
		uint8_t status_register = read_status_register(flash, W25N01GV_SR3_STATUS_REG_ADR);
		flash->last_erase_failure_status = status_register & W25N01GV_SR3_ERASE_FAILURE;
	}
	else {
		flash->last_erase_failure_status = W25N01GV_SR3_ERASE_FAILURE;
	}
	// TODO: check if status bit returns error code if flash isn't plugged in

	return flash->last_erase_failure_status;

}

/**
 * Erases all data in the block containing the specified page address.
 * Each block has 64 pages, for a total of 128KB. Data is erased by setting
 * each byte to 0xFF.
 *
 * The Write Enable Latch bit is first set high, and is automatically set low
 * after the erase process finishes.
 *
 * If the block containing the specified page address is protected by the
 * Block Protect bits in the protection register, then the erase command
 * will not execute.
 *
 * It takes up to 10 milliseconds to complete the process, but typically takes
 * 2 milliseconds (datasheet pg 59).
 *
 * datasheet pg 34
 *
 * Note: the input parameter is the address of a page in the block you want to
 * erase (between 0 and W25N01GV_NUM_PAGES-1), not the block number (0 to 1023).
 *
 * @param flash      <W25N01GV_Flash*>    Struct used to store flash pins and addresses
 * @param page_adr   <uint16_t>           Address of the page whose block should be erased
 */
static void erase_block(W25N01GV_Flash *flash, uint16_t page_adr) {

	enable_write(flash);	// Set WEL bit high, it will automatically be set back to 0 after the command executes

	uint8_t page_adr_8bit_array[2] = W25N01GV_UNPACK_UINT16_TO_2_BYTES(page_adr);
	uint8_t tx[4] = {W25N01GV_ERASE_BLOCK, 0, page_adr_8bit_array[0], page_adr_8bit_array[1]};	// 2nd byte unused
	spi_transmit(flash, tx, 4);

	disable_write(flash);	// Disable WEL just in case the erase block command doens't execute

	wait_for_operation(flash, W25N01GV_BLOCK_ERASE_MAX_TIME_MS * 1000000);  // Wait for it to finish erasing

	get_erase_failure_status(flash);
}

/**
 * Reads the status of the error corrections done on the last read command.
 * This function should be used after read operations to verify data integrity.
 *
 * It reads the ECC1 and ECC0 bits of the status register (SR3) and determines
 * what the error status is, based on the table in the datasheet.
 *
 * datasheet pg 20
 *
 * @param flash      <W25N01GV_Flash*>    Struct used to store flash pins and addresses
 * @retval The ECC status of the last read command
 */
static void get_ECC_status(W25N01GV_Flash *flash) {

	// If it can read from flash properly, check the ECC bits as normal
	if (is_flash_ID_correct(flash)) {
		uint8_t status_register, ECC1, ECC0;

		status_register = read_status_register(flash, W25N01GV_SR3_STATUS_REG_ADR);
		ECC1 = status_register & W25N01GV_SR3_ECC_STATUS_BIT_1;
		ECC0 = status_register & W25N01GV_SR3_ECC_STATUS_BIT_0;

		// Return status according to table on datasheet pg 20
		if (!ECC1 && !ECC0)
			flash->last_read_ECC_status = SUCCESS_NO_CORRECTIONS;
		else if (!ECC1 && ECC0)
			flash->last_read_ECC_status = SUCCESS_WITH_CORRECTIONS;
		else if (ECC1 && !ECC0)
			flash->last_read_ECC_status = ERROR_ONE_PAGE;
		else  // else if (ECC1 && ECC0)
			flash->last_read_ECC_status = ERROR_MULTIPLE_PAGES;

	}
	else {  // Otherwise record the read error
		flash->last_read_ECC_status = READ_ERROR_NO_ECC_STATUS;
	}
}

/**
 * Reads the contents of the flash's buffer into an array, starting at the
 * specified column and going until it reaches the end of the buffer or
 * reads in buffer_size number of bytes.
 *
 * This function incurs a delay that varies linearly with num_bytes
 * and the SPI clock period.
 *
 * This function is called by read_bytes_from_page().
 *
 * datasheet pg 39
 *
 * @param flash       <W25N01GV_Flash*>    Struct used to store flash pins and addresses
 * @param buffer      <uint8_t*>           Array to read the contents of the device's buffer into
 * @param num_bytes   <uint16_t>           Number of bytes to read into buffer
 * @param column_adr  <uint16_t>           Starting column address of the data to be read in
 */
static void read_flash_buffer(W25N01GV_Flash *flash, uint8_t *buffer,
		uint16_t num_bytes, uint16_t column_adr) {

	uint8_t column_adr_8bit_array[2] = W25N01GV_UNPACK_UINT16_TO_2_BYTES(column_adr);
	uint8_t tx[4] = {W25N01GV_READ_DATA, column_adr_8bit_array[0], column_adr_8bit_array[1], 0};  // last byte is unused

	spi_transmit_receive(flash, tx, 4, buffer, num_bytes);
}

/**
 * Reads the specified number of uint8_t bytes from the
 * specified page and column into an array.
 *
 * It should only be used with buffer mode enabled [buffer mode is enabled
 * by default both during power-on and reset, and in init_flash()]
 *
 * This function incurs a delay that varies linearly with num_bytes
 * and the SPI clock period.
 *
 * Note: if num_bytes > (2112 - column_adr), then it will only
 * read in (2112 - column_adr) bytes
 *
 * TODO: add datasheet pages
 *
 * @param flash      <W25N01GV_Flash*>    Struct used to store flash pins and addresses
 * @param buffer     <uint8_t*>           Data buffer to read data into
 * @param num_bytes  <uint16_t>           Number of bytes to read in (see note on range)
 * @param page_adr   <uint16_t>           The page to read data from
 * @param column_adr <uint16_t>           The column to start reading data from
 */
static void read_bytes_from_page(W25N01GV_Flash *flash, uint8_t *buffer, uint16_t num_bytes,
		uint16_t page_adr, uint16_t column_adr) {

	load_page(flash, page_adr);  // Load the page into flash's buffer
	read_flash_buffer(flash, buffer, num_bytes, column_adr);

	get_ECC_status(flash);
}

/**
 * Writes the contents of data into flash at the specified page and column.
 * It writes to the device's buffer, then programs the buffer data into flash memory.
 *
 * It then reads the write failure status bit and stores it to the W25N01GV_Flash struct.
 *
 * This function incurs a delay that varies linearly with num_bytes
 * and the SPI clock period.  // TODO is this note necessary?
 *
 * Note: unlock_flash() must be called before calling this function,
 * otherwise it will do nothing.
 *
 * TODO: add datasheet pages
 *
 * @param flash      <W25N01GV_Flash*>    Struct used to store flash pins and addresses
 * @param num_bytes  <uint16_t>           Number of bytes to write to flash
 * @param page_adr   <uint16_t>           Page to write data to
 * @param column_adr <uint16_t>           Column of page to start writing data at
 */
static void write_bytes_to_page(W25N01GV_Flash *flash, uint8_t *data, uint16_t num_bytes,
		uint16_t page_adr, uint16_t column_adr) {

	enable_write(flash);

	write_page_to_buffer(flash, data, num_bytes, column_adr);
	program_buffer_to_memory(flash, page_adr);

	// This will happen automatically if program_buffer_to_memory() succeeds, but just in case it fails ;)
	disable_write(flash);

	get_write_failure_status(flash);
}

/**
 * Set the ECC-E bit in the configuration register (SR2) to 1, enabling the
 * onboard error correction algorithms. If ECC-E is already 1, does nothing.
 *
 * datasheet pg 18
 *
 * @param flash      <W25N01GV_Flash*>    Struct used to store flash pins and addresses
 */
static void enable_ECC(W25N01GV_Flash *flash) {
	uint8_t config_reg_read = read_status_register(flash, W25N01GV_SR2_CONFIG_REG_ADR);
	uint8_t ECC_enabled_register = config_reg_read | W25N01GV_SR2_ECC_ENABLE;	 // OR: turn bit on

	if (ECC_enabled_register != config_reg_read)
		write_status_register(flash, W25N01GV_SR2_CONFIG_REG_ADR, ECC_enabled_register);
}

/**
 * Set the ECC-E bit in the configuration register (SR2) to 0, disabling the
 * onboard error correction algorithms. If ECC-E is already 0, does nothing.
 * Don't actually use this, but I included it because why not.
 *
 * datasheet pg 18
 *
 * @param flash      <W25N01GV_Flash*>    Struct used to store flash pins and addresses
 */
static void disable_ECC(W25N01GV_Flash *flash) {
	uint8_t config_reg_read = read_status_register(flash, W25N01GV_SR2_CONFIG_REG_ADR);
	uint8_t ECC_disabled_register = config_reg_read & ~W25N01GV_SR2_ECC_ENABLE;	 // Remove bit

	if (ECC_disabled_register != config_reg_read)
		write_status_register(flash, W25N01GV_SR2_CONFIG_REG_ADR, ECC_disabled_register);
}

/**
 * Sets the device to buffer read mode, which limits the user to reading
 * up to one page at a time before loading a new page. It sets the BUF bit
 * in the configuration register to 1 if BUF=0, and does nothing if BUF=1.
 * This is the mode that MASA firmware will be using for TSM.
 *
 * datasheet pg 18
 *
 * @param flash      <W25N01GV_Flash*>    Struct used to store flash pins and addresses
 */
static void enable_buffer_mode(W25N01GV_Flash *flash) {
	uint8_t config_reg_read = read_status_register(flash, W25N01GV_SR2_CONFIG_REG_ADR);
	uint8_t buffer_enabled_register = config_reg_read | W25N01GV_SR2_BUFFER_READ_MODE;	// OR: turn bit on
	if (buffer_enabled_register != config_reg_read)
		write_status_register(flash, W25N01GV_SR2_CONFIG_REG_ADR, buffer_enabled_register);
}

/**
<<<<<<< HEAD
 * Returns true if every byte in the given array up to the given length is 0xFF.
 * Used by find_file_ptr() to check for contiguous blocks of 0xFFFFFFFF.
 *
 * @param arr        <uint8_t*>          uint8_t array
 * @param sz         <uint16_t>          expected length of arr
 * @retval 1 if every byte in arr is 0xFF, 0 otherwise
 */
/*
static uint8_t is_EOF(uint8_t *arr, uint16_t sz) {
	uint8_t is_EOF = 1;

	for (uint8_t *b = arr; b < arr + sz; b++)
		if (*b != W25N01GV_ERASED_BYTE)
			is_EOF = 0;

	return is_EOF;
}
*/

/**
 * Performs a binary search on the flash memory array to find the first available
 * address to write to. It searches for the first byte string 0xFFFFFFFFFFFFFFFF (8 bytes)
 * and sets the current_page and next_free_column counters in the W25N01GV_Flash struct to
 * the byte right before 0xFFFFFFFFFFFFFFFF.
 *
 * This library always starts writing from page 0, column 0, and writes in contiguous
 * chunks, so there will always be an address where memory after it will be erased (0xFF)
 * and memory before it will not be erased (not 0xFF).
 *
 * Note: this doesn't work if some of the data written by the user includes 0xFFFFFFFFFFFFFFFF,
 * and it was picked because the user will probably never write that
 */
/*
static void find_file_ptr(W25N01GV_Flash *flash) {
	uint8_t read_buffer[W25N01GV_BYTES_PER_PAGE];

	// First check page 0. If flash has already been erased, do nothing.
	// Checking this case first because it's probably pretty common
	read_bytes_from_page(flash, read_buffer, 8, 0, 0);
	if (is_EOF(read_buffer, 4)) {
=======
 * Performs a binary search on flash memory to find the first available
 * address to write to. Modifies flash->current_page and flash->next_free_column.
 *
 * This function is critical to prevent data corruption, which occurs when this firmware
 * tries to write over previously-written addresses.
 *
 * Key assumptions made by this function that are maintained by write_to_flash():
 * All non-empty pages come before all empty pages in memory. This in turn assumes
 * that the user is not constantly writing '0xFF', which is the empty/erased byte.
 * If there is entire page consisting of '0xFF', and there are later pages that
 * contain user-written data, then this function might fail.
 * TODO: write a note in write_to_flash() not to do this
 *
 * Another way to think of this function is that there should always be a contiguous chunk
 * of 0xFF bytes at the end of flash, and this function finds the first byte in that chunk.
 *
 * Expected results:
 * flash->current_page will be any uint16_t,and flash->next_free_column will be
 * 0, 512, 1024, or 1536 (except when flash->current_page == 65536, in which case
 * flash->next_free_column can also be 2048).
 * See notes about flash->write_buffer for explanation.
 */
static void find_write_ptr(W25N01GV_Flash *flash) {
	uint8_t read_buffer[2048];

	// First check page 0 for if flash has already been erased.
	// Checking this case first because it's probably pretty common.
	read_bytes_from_page(flash, read_buffer, 2048, 0, 0);
	uint8_t first_page_empty = 1;
	for (uint16_t b = 0; b < 2048; b++) {
		if (read_buffer[b] != 0xFF) {
			first_page_empty = 0;
		}
	}
	if (first_page_empty) {
>>>>>>> 0ed36008
		flash->current_page = 0;
		flash->next_free_column = 0;
		return;
	}

<<<<<<< HEAD
	//
	// Edge cases:
	// EOF goes between 2 pages
	// < 8 bytes left in flash
	//

	// Binary search
	uint16_t min_page = 0;
	uint16_t max_page = W25N01GV_NUM_PAGES;

	uint16_t cur_search_page = W25N01GV_NUM_PAGES / 2;

	uint8_t search_done = 0;

	while (!search_done) {
		read_bytes_from_page(flash, read_buffer, W25N01GV_BYTES_PER_PAGE, cur_search_page, 0);


		// Check if this page contains the EOF
		// Start at the end of read_buffer and work back
		uint8_t erased_found = 0;
		uint16_t num_erased = 0;
		for (int16_t b = 2047; b >= 0; b--) {
			if (!erased_found && read_buffer[b] == 0xFF) {
				erased_found = 1;
			}

	}
}
*/
=======
	// Binary search on all of flash to find the last page written to.

	// min and max declared as 32bit because W25N01GV_NUM_PAGES > largest uint16_t
	uint32_t min = 0;  // inclusive
	uint32_t max = W25N01GV_NUM_PAGES;  // exclusive
	uint16_t cur_search_page;

	while (max - min > 1) {  // Keep looping until you narrow range down a single page
		cur_search_page = (max-min) / 2;

		// Read cur_search_page and check if it's empty
		read_bytes_from_page(flash, read_buffer, 2048, cur_search_page, 0);
		uint8_t cur_page_empty = 1;
		for (uint16_t b = 0; b < 2048; b++) {
			if (read_buffer[b] != 0xFF) {
				cur_page_empty = 0;
				break;
			}
		}

		if (cur_page_empty)  // Found an empty page - move to the left sector
			max = cur_search_page;
		else  // Found a non-empty page - move to the right sector
			min = cur_search_page + 1;
	}
	// Breaks out of the loop when range is narrowed down to [min, min+1),
	flash->current_page = min;

	// After finding flash->current_page, do a linear search on that page
	// to find flash->next_free_address
	read_bytes_from_page(flash, read_buffer, 2048, flash->current_page, 0);

	// Edge case: if the page found by the binary search is completely full
	// (last byte is non-0xFF) then the write pointer should actually be the
	// first byte of the next page (breaking out of the while loop guaranteed
	// that page min+1 is empty).	If that is the last page in flash, handle
	// accordingly to make get_bytes_remaining() return 0.

	if (read_buffer[2047] != 0xFF) {  // aforementioned edge case
		if (flash->current_page == W25N01GV_NUM_PAGES-1) {  // no room left in flash
			flash->next_free_column = 2048;
		}
		else {  // go to start of next page
			flash->current_page++;
			flash->next_free_column = 0;
		}
	}
	else {  // normal linear search
		// Start at the end and search backwards for the first non-empty byte
		uint8_t page_empty = 1;
		for (int16_t b = 2047; b >= 0; b--) {
			if (read_buffer[b] != 0xFF) {
				flash->next_free_column = b+1;
				page_empty = 0;
				break;
			}
		}

		if (page_empty) {
			asm("nop");  // if you get here, I fucked up
		}
	}
}
>>>>>>> 0ed36008


/* Public function definitions */

void init_flash(W25N01GV_Flash *flash, SPI_HandleTypeDef *SPI_bus_in,
		GPIO_TypeDef *cs_base_in,	uint16_t cs_pin_in) {
	flash->SPI_bus = SPI_bus_in;
	flash->cs_base = cs_base_in;
	flash->cs_pin = cs_pin_in;
	flash->next_page_to_read = 0;

	flash->last_HAL_status = HAL_OK;
	flash->last_read_ECC_status = SUCCESS_NO_CORRECTIONS;
	flash->last_write_failure_status = 0;
	flash->last_erase_failure_status = 0;

	reset_flash(flash);

	enable_ECC(flash);  // Should be enabled by default, but enable ECC just in case
	enable_buffer_mode(flash);  // -IG models start with buffer mode by default, -IT models don't

	// DEBUG CODE
	//TODO remove this in final version
	for (uint16_t i = 0; i < W25N01GV_MIN_WRITE_NUM_BYTES; ++i)
		flash->write_buffer[i] = 0xFF;
	// END DEBUG CODE
}

uint8_t is_flash_ID_correct(W25N01GV_Flash *flash) {

	uint8_t tx[2] = {W25N01GV_READ_JEDEC_ID, 0};	// Second byte is unused
	uint8_t rx[3];

	spi_transmit_receive(flash, tx, 2, rx, 3);
	uint8_t manufacturer_ID = rx[0];
	uint16_t device_ID = W25N01GV_PACK_2_BYTES_TO_UINT16(rx+1);

	if (manufacturer_ID == W25N01GV_MANUFACTURER_ID && device_ID == W25N01GV_DEVICE_ID)
		return 1;
	else
		return 0;
}

uint8_t reset_flash(W25N01GV_Flash *flash) {
	// The reset command will corrupt data if given while another
	// operation is taking place, so just return in that case
	if (flash_is_busy(flash))
		return 0;

	// Otherwise send the reset command
	uint8_t tx[1] = { W25N01GV_DEVICE_RESET };
	spi_transmit(flash, tx, 1);

	// Wait for it to reset
	wait_for_operation(flash, W25N01GV_RESET_MAX_TIME_US * 1000);

	return 1;
}

/**
 * Old write function that writes everything immediately.
 * The reason why this is separate from write_flash() is because I wrote
 * this function before I learned about the 512-byte framing requirement,
 * so write_to_flash handles the framing and uses this function to do
 * the actual writing.
 *
 * ASSUMPTIONS:
 * flash->next_free_column is a multiple of W25N01GV_MIN_WRITE_NUM_BYTES between [0, 2047].
 * data can fit in flash's remaining space.
 * flash->write_buffer is not full == flash->write_buffer_size < W25N01GV_MIN_WRITE_NUM_BYTES.
 * Flash is unlocked.
 *
 */
static uint16_t write_to_flash_contiguous(W25N01GV_Flash *flash, uint8_t *data, uint32_t num_bytes) {

	uint32_t write_counter = 0;  // Track how many bytes have been written so far
	uint16_t write_failures = 0;  // Track write errors

	while (write_counter < num_bytes) {

		// If there's not enough space on the page, only write as much as will fit
		uint16_t num_bytes_to_write_on_page = num_bytes - write_counter;
		if (num_bytes_to_write_on_page > W25N01GV_BYTES_PER_PAGE - flash->next_free_column)
			num_bytes_to_write_on_page = W25N01GV_BYTES_PER_PAGE - flash->next_free_column;

		// Write the array (or a part of it if it's too long for one page) to flash
		write_bytes_to_page(flash, data + write_counter, num_bytes_to_write_on_page,
				flash->current_page, flash->next_free_column);

		// Check if the page was written to correctly
		if (flash->last_write_failure_status)
			write_failures++;

		write_counter += num_bytes_to_write_on_page;

		// If there's room left over at the end of the page,
		// increment the column counter and leave the page counter the same
		if (flash->next_free_column + num_bytes_to_write_on_page < W25N01GV_BYTES_PER_PAGE)
			flash->next_free_column += num_bytes_to_write_on_page;

		// If it fills the current page and runs out of pages, set the column counter over
		// the limit so it can't write again (will make get_bytes_remaining() return 0)
		else if (flash->current_page == W25N01GV_NUM_PAGES-1)
			flash->next_free_column = W25N01GV_BYTES_PER_PAGE;

		// Otherwise if there's more pages left, bring the address counter to the next page
		// and reset the column counter
		else {
			flash->next_free_column = 0;
			flash->current_page++;  // This function can assume it won't run out of pages
		}
	}

	return write_failures;
}

uint16_t write_to_flash(W25N01GV_Flash *flash, uint8_t *data, uint32_t num_bytes) {

	// If there's not enough space, truncate the data
	uint32_t bytes_remaining = get_bytes_remaining(flash);
	if (num_bytes > bytes_remaining)
		num_bytes = bytes_remaining;

	uint16_t write_failures = 0;  // Track write failures

	// Copy the front end into the write_buffer
	uint8_t buffer_full = 0;  // Used to decide whether or not to write buffer contents to flash

	// If write_buffer is not empty and data fills it completely
	if (flash->write_buffer_size > 0 && flash->write_buffer_size + num_bytes >= W25N01GV_MIN_WRITE_NUM_BYTES) {
		// Copy data into write_buffer until it's full,
		uint16_t num_bytes_to_copy = W25N01GV_MIN_WRITE_NUM_BYTES - flash->write_buffer_size;
		for (uint16_t i = 0; i < num_bytes_to_copy; ++i) {
			flash->write_buffer[flash->write_buffer_size + i] = data[i];
		}
		flash->write_buffer_size = W25N01GV_MIN_WRITE_NUM_BYTES;
		buffer_full = 1;

		// Adjust data and num_bytes to reflect the front end being chopped off
		data += num_bytes_to_copy;
		num_bytes -= num_bytes_to_copy;
	}
	// If data doesn't fill write_buffer completely
	else if (flash->write_buffer_size + num_bytes < W25N01GV_MIN_WRITE_NUM_BYTES) {
		// Copy all data into write_buffer and return
		for (uint16_t i = 0; i < num_bytes; ++i) {
			flash->write_buffer[flash->write_buffer_size + i] = data[i];
		}
		flash->write_buffer_size += num_bytes;

		return 0;
	}

	// In the case where write_buffer is empty and data would fill it completely,
	// write_buffer isn't used and the write is handled separately.

	// At this point, data and num_bytes should be adjusted so it starts at a multiple address.
	// Use integer division to find out where the last unit is.
	// If there are less than W25N01GV_MIN_WRITE_NUM_BYTES, then end_size == num_bytes and end_arr == data,
	// so anything in data that doesn't get written in this function will get stored in write_buffer
	uint32_t new_data_size = (num_bytes / W25N01GV_MIN_WRITE_NUM_BYTES) * W25N01GV_MIN_WRITE_NUM_BYTES;
	uint16_t end_size = num_bytes % W25N01GV_MIN_WRITE_NUM_BYTES;
	uint8_t* end_arr = data + new_data_size;

	unlock_flash(flash);

	// If the buffer got filled, write the buffer to flash using write_to_flash_contiguous()
	if (buffer_full) {
		write_failures += write_to_flash_contiguous(flash, flash->write_buffer, W25N01GV_MIN_WRITE_NUM_BYTES);
		flash->write_buffer_size = 0;

		// DEBUG CODE
		//TODO remove this in final version
		for (uint16_t i = 0; i < W25N01GV_MIN_WRITE_NUM_BYTES; ++i)
			flash->write_buffer[i] = 0xFF;
		// END DEBUG CODE
	}

	// Write the processed array into flash using write_to_flash_contiguous()
	if (new_data_size > 0) {
		write_failures += write_to_flash_contiguous(flash, data, new_data_size);
	}

	lock_flash(flash);

	// Copy the remaining data, if any, into write_buffer
	for (uint16_t i = 0; i < end_size; ++i) {
		flash->write_buffer[i] = end_arr[i];
	}
	flash->write_buffer_size = end_size;

	return write_failures;

}

uint16_t finish_flash_write(W25N01GV_Flash *flash) {
	// Fill the rest of write_buffer with 0x00 to prevent
	// any future accidental calls to write_to_flash() don't
	// mess up the 512-byte framing
	while (flash->write_buffer_size < W25N01GV_MIN_WRITE_NUM_BYTES)
		flash->write_buffer[flash->write_buffer_size++] = 0x00;

	// If there's not enough space, truncate the data.
	// This should never happen, but just in case.
	uint32_t bytes_remaining = get_bytes_remaining(flash);
	if (flash->write_buffer_size > bytes_remaining)
		flash->write_buffer_size = bytes_remaining;

	unlock_flash(flash);

	uint16_t write_failures = write_to_flash_contiguous(flash, flash->write_buffer,
			flash->write_buffer_size);
	flash->write_buffer_size = 0;

	lock_flash(flash);

	return write_failures;
}

void reset_flash_read_pointer(W25N01GV_Flash *flash) {
	flash->next_page_to_read = 0;
}

void read_next_2KB_from_flash(W25N01GV_Flash *flash, uint8_t *buffer) {
	read_bytes_from_page(flash, buffer,	W25N01GV_BYTES_PER_PAGE, flash->next_page_to_read, 0);
	flash->next_page_to_read++;  // Increment the page read counter

	get_ECC_status(flash);
}

uint16_t erase_flash(W25N01GV_Flash *flash) {
	uint16_t erase_failures = 0;

	unlock_flash(flash);

	// Loop through every block to erase them one by one
	for (uint16_t block_count = 0; block_count < W25N01GV_NUM_BLOCKS; block_count++) {
		erase_block(flash, block_count * W25N01GV_PAGES_PER_BLOCK);  // Address of first page in each block

		// Check if the erase failed
		if (flash->last_erase_failure_status)
			erase_failures++;
	}

	lock_flash(flash);

	// Reset the address pointer after erasing
	flash->current_page = 0;
	flash->next_free_column = 0;

	return erase_failures;
}

uint32_t get_bytes_remaining(W25N01GV_Flash *flash) {
	return (W25N01GV_NUM_BLOCKS * W25N01GV_PAGES_PER_BLOCK * W25N01GV_BYTES_PER_PAGE)
			- (flash->current_page * W25N01GV_BYTES_PER_PAGE + flash->next_free_column)
			- flash->write_buffer_size;

	// write_buffer hasn't been written to flash yet, but its size needs to be counted
	// to get an accurate count for the user.
}

uint16_t scan_bad_blocks(W25N01GV_Flash *flash, uint16_t *bad_blocks) {

	uint8_t read_byte[1];
	uint16_t num_bad_blocks = 0;

	for (uint16_t block_adr = 0; block_adr < W25N01GV_NUM_BLOCKS; block_adr++) {  // block 0, 1, ..., 1022, 1023
		read_bytes_from_page(flash, read_byte, 1, block_adr*W25N01GV_PAGES_PER_BLOCK, 0);  // page 0, 64, 128, ...

		if (*read_byte != 0xFF) {  // Look for non-0xFF bytes
			bad_blocks[num_bad_blocks] = block_adr;
			num_bad_blocks++;
		}
	}

	return num_bad_blocks;
}

#endif	// End SPI include protection<|MERGE_RESOLUTION|>--- conflicted
+++ resolved
@@ -737,48 +737,6 @@
 }
 
 /**
-<<<<<<< HEAD
- * Returns true if every byte in the given array up to the given length is 0xFF.
- * Used by find_file_ptr() to check for contiguous blocks of 0xFFFFFFFF.
- *
- * @param arr        <uint8_t*>          uint8_t array
- * @param sz         <uint16_t>          expected length of arr
- * @retval 1 if every byte in arr is 0xFF, 0 otherwise
- */
-/*
-static uint8_t is_EOF(uint8_t *arr, uint16_t sz) {
-	uint8_t is_EOF = 1;
-
-	for (uint8_t *b = arr; b < arr + sz; b++)
-		if (*b != W25N01GV_ERASED_BYTE)
-			is_EOF = 0;
-
-	return is_EOF;
-}
-*/
-
-/**
- * Performs a binary search on the flash memory array to find the first available
- * address to write to. It searches for the first byte string 0xFFFFFFFFFFFFFFFF (8 bytes)
- * and sets the current_page and next_free_column counters in the W25N01GV_Flash struct to
- * the byte right before 0xFFFFFFFFFFFFFFFF.
- *
- * This library always starts writing from page 0, column 0, and writes in contiguous
- * chunks, so there will always be an address where memory after it will be erased (0xFF)
- * and memory before it will not be erased (not 0xFF).
- *
- * Note: this doesn't work if some of the data written by the user includes 0xFFFFFFFFFFFFFFFF,
- * and it was picked because the user will probably never write that
- */
-/*
-static void find_file_ptr(W25N01GV_Flash *flash) {
-	uint8_t read_buffer[W25N01GV_BYTES_PER_PAGE];
-
-	// First check page 0. If flash has already been erased, do nothing.
-	// Checking this case first because it's probably pretty common
-	read_bytes_from_page(flash, read_buffer, 8, 0, 0);
-	if (is_EOF(read_buffer, 4)) {
-=======
  * Performs a binary search on flash memory to find the first available
  * address to write to. Modifies flash->current_page and flash->next_free_column.
  *
@@ -814,44 +772,11 @@
 		}
 	}
 	if (first_page_empty) {
->>>>>>> 0ed36008
 		flash->current_page = 0;
 		flash->next_free_column = 0;
 		return;
 	}
 
-<<<<<<< HEAD
-	//
-	// Edge cases:
-	// EOF goes between 2 pages
-	// < 8 bytes left in flash
-	//
-
-	// Binary search
-	uint16_t min_page = 0;
-	uint16_t max_page = W25N01GV_NUM_PAGES;
-
-	uint16_t cur_search_page = W25N01GV_NUM_PAGES / 2;
-
-	uint8_t search_done = 0;
-
-	while (!search_done) {
-		read_bytes_from_page(flash, read_buffer, W25N01GV_BYTES_PER_PAGE, cur_search_page, 0);
-
-
-		// Check if this page contains the EOF
-		// Start at the end of read_buffer and work back
-		uint8_t erased_found = 0;
-		uint16_t num_erased = 0;
-		for (int16_t b = 2047; b >= 0; b--) {
-			if (!erased_found && read_buffer[b] == 0xFF) {
-				erased_found = 1;
-			}
-
-	}
-}
-*/
-=======
 	// Binary search on all of flash to find the last page written to.
 
 	// min and max declared as 32bit because W25N01GV_NUM_PAGES > largest uint16_t
@@ -915,7 +840,6 @@
 		}
 	}
 }
->>>>>>> 0ed36008
 
 
 /* Public function definitions */
