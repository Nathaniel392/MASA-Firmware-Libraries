/**
 * Implementation MASA W25N01GV Flash Memory firmware library
 * Datasheet: https://www.winbond.com/resource-files/w25n01gv%20revl%20050918%20unsecured.pdf
 * 
 * Nathaniel Kalantar (nkalan@umich.edu)
 * Michigan Aeronautical Science Association
 * Created July 20, 2020
 * Last edited January 23, 2021
 *
 * This code assumes the WP and HLD pins are always set high.
 *
 * ===============================================================================
 * Memory architecture described on datasheet pg 11
 * Device operational flow described on datasheet pg 12
 *
 * Nathaniel Kalantar (nkalan@umich.edu)
 * Michigan Aeronautical Science Association
 * Created July 20, 2020
 * Last edited November 6, 2020
 */

#include "../inc/W25N01GV.h"
#ifdef HAL_SPI_MODULE_ENABLED  // Begin SPI include protection

// Device ID information, used to check if flash is working
#define	W25N01GV_MANUFACTURER_ID                  (uint8_t)  0xEF
#define W25N01GV_DEVICE_ID                        (uint16_t) 0xAA21

// Chip is active low
#define W25N01GV_CS_ACTIVE                        (uint8_t)  GPIO_PIN_RESET  // Chip is active low
#define W25N01GV_CS_INACTIVE                      (uint8_t)  GPIO_PIN_SET

// Arbitrary timeout value
#define W25N01GV_SPI_TIMEOUT                      (uint8_t)  0xFF

// 1024 blocks with 64 pages each = 65536 pages
#define W25N01GV_PAGES_PER_BLOCK                  (uint16_t) 64
#define W25N01GV_NUM_BLOCKS                       (uint16_t) 1024

// Used for find_file_ptr()
#define W25N01GV_ERASED_BYTE                               (uint8_t) 0xFF

/* Commands */
// Summary of commands and usage on datasheet pg 23-25
#define W25N01GV_DEVICE_RESET                     (uint8_t) 0xFF
#define W25N01GV_READ_JEDEC_ID                    (uint8_t) 0x9F
#define W25N01GV_READ_STATUS_REGISTER             (uint8_t) 0x0F  // 0x05 also works
#define W25N01GV_WRITE_STATUS_REGISTER            (uint8_t) 0x1F  // 0x01 also works
#define W25N01GV_WRITE_ENABLE                     (uint8_t) 0x06
#define W25N01GV_WRITE_DISABLE                    (uint8_t) 0x04
#define W25N01GV_READ_BBM_LOOK_UP_TABLE           (uint8_t) 0xA5
#define W25N01GV_ERASE_BLOCK                      (uint8_t) 0xD8
#define W25N01GV_LOAD_PROGRAM_DATA                (uint8_t) 0x02
#define W25N01GV_PROGRAM_EXECUTE                  (uint8_t) 0x10
#define W25N01GV_PAGE_DATA_READ                   (uint8_t) 0x13
#define W25N01GV_READ_DATA                        (uint8_t) 0x03

/* Status Register addressses */
#define W25N01GV_SR1_PROTECTION_REG_ADR           (uint8_t) 0xA0  // Listed as 0xAx in the datasheet
#define W25N01GV_SR2_CONFIG_REG_ADR               (uint8_t) 0xB0  // Listed as 0xBx in the datasheet
#define W25N01GV_SR3_STATUS_REG_ADR               (uint8_t) 0xC0  // Listed as 0xBx in the datasheet

/* Status Register bits */
// Protection register - datasheet pg 15
#define W25N01GV_SR1_BLOCK_PROTECT_BP3            (uint8_t) 0x40  // 0b01000000
#define W25N01GV_SR1_BLOCK_PROTECT_BP2            (uint8_t) 0x20  // 0b00100000
#define W25N01GV_SR1_BLOCK_PROTECT_BP1            (uint8_t) 0x10  // 0b00010000
#define W25N01GV_SR1_BLOCK_PROTECT_BP0            (uint8_t) 0x08  // 0b00001000
#define W25N01GV_SR1_BLOCK_PROTECT_TB             (uint8_t) 0x04  // 0b00000100
#define W25N01GV_SR1_WRITE_PROTECT_ENABLE         (uint8_t) 0x02  // 0b00000010
#define W25N01GV_SR1_STATUS_REGISTER_PROTECT_SRP1 (uint8_t) 0x00  // 0b10000000
#define W25N01GV_SR1_STATUS_REGISTER_PROTECT_SRP0 (uint8_t) 0x01  // 0b00000001

// Configuration register - datasheet pg 17
#define W25N01GV_SR2_ONE_TIME_PROGRAM_LOCK        (uint8_t) 0x80  // 0b10000000
#define W25N01GV_SR2_ENTER_TOP_ACCESS_MODE        (uint8_t) 0x40  // 0b01000000
#define W25N01GV_SR2_STATUS_REGISTER_1_LOCK       (uint8_t) 0x20  // 0b00100000
#define W25N01GV_SR2_ECC_ENABLE                   (uint8_t) 0x10  // 0b00010000
#define W25N01GV_SR2_BUFFER_READ_MODE             (uint8_t) 0x08  // 0b00001000

// Status register - datasheet pg 19
#define W25N01GV_SR3_BBM_LOOK_UP_TABLE_FULL       (uint8_t) 0x40  // 0b01000000
#define W25N01GV_SR3_ECC_STATUS_BIT_1             (uint8_t) 0x20  // 0b00100000
#define W25N01GV_SR3_ECC_STATUS_BIT_0             (uint8_t) 0x10  // 0b00010000
#define W25N01GV_SR3_PROGRAM_FAILURE              (uint8_t) 0x08  // 0b00001000
#define W25N01GV_SR3_ERASE_FAILURE                (uint8_t) 0x04  // 0b00000100
#define W25N01GV_SR3_WRITE_ENABLE_LATCH           (uint8_t) 0x02  // 0b00000010
#define W25N01GV_SR3_OPERATION_IN_PROGRESS        (uint8_t) 0x01  // 0b00000001

// Flash internal delays - datasheet pg 59
// Used for firmware timeouts
#define W25N01GV_RESET_MAX_TIME_US                    500  // datasheet pg 26
#define W25N01GV_WRITE_STATUS_REGISTER_TIME_NS         50
#define W25N01GV_BLOCK_ERASE_MAX_TIME_MS                4
#define W25N01GV_READ_PAGE_DATA_ECC_ON_MAX_TIME_US     25
#define W25N01GV_READ_PAGE_DATA_ECC_OFF_MAX_TIME_US    60
#define W25N01GV_PAGE_PROGRAM_MAX_TIME_US             700


/* Private functions */

/**
 * Converts a uint16_t number into an array literal of two uint8_t numbers.
 *
 * @param flash      <W25N01GV_Flash*>    Struct used to store flash pins and addresses
 * @param num        <uint16_t>           A 16 bit number to be converted to an array of two 8 bit numbers.
 * @retval An array literal of 2 uint8_t numbers, with the first entry
 * 	representing the first 8 bits	of the input, and the second entry
 * 	representing the last 8 bits of the input.
 */
#define W25N01GV_UNPACK_UINT16_TO_2_BYTES(num)		{(uint8_t) (((num) & 0xFF00) >> 8), (uint8_t) ((num) & 0x00FF)}

/**
 * Converts an array of 2 uint8_t numbers into 1 uint16_t number.
 *
 * @param flash      <W25N01GV_Flash*>    Struct used to store flash pins and addresses
 * @param bytes      <uint8_t*>           A pointer to an array of two uint8_t numbers
 * @retval A uint16_t equal to (2^8)*B1 + B0, where bytes = {B1, B0}, which is
 *   equivalent to concatenating B1B0.
 */
#define W25N01GV_PACK_2_BYTES_TO_UINT16(bytes)		(uint16_t) ((((uint16_t) *(bytes)) << 8) + *((bytes)+1))

/**
 * Transmit 1 or more bytes to the device via SPI. This function exists to
 * shorten the number of commands required to write something over SPI
 * to 2 lines of code: define tx, then call this function.
 *
 * @param flash      <W25N01GV_Flash*>    Struct used to store flash pins and addresses
 * @param tx         <uint8_t*>           Data buffer to transmit
 * @param size       <uint16_t>           Number of bytes to transmit
 */
static void spi_transmit(W25N01GV_Flash *flash, uint8_t *tx, uint16_t size) {

	__disable_irq();
	HAL_GPIO_WritePin(flash->cs_base, flash->cs_pin, W25N01GV_CS_ACTIVE);  // Select chip
	// Transmit data and store the status code
	flash->last_HAL_status =  HAL_SPI_Transmit(flash->SPI_bus, tx, size, W25N01GV_SPI_TIMEOUT);
	HAL_GPIO_WritePin(flash->cs_base, flash->cs_pin, W25N01GV_CS_INACTIVE);  // Release chip
	__enable_irq();

}

/**
 * Transmit 1 or more bytes and receive 1 or more bytes to/from the device via SPI.
 * This function exists to shorten the number of commands required to write
 * and read something over SPI to 3 lines of code: define tx array, declare rx, and then
 * call this function.
 *
 * @param flash      <W25N01GV_Flash*>    Struct used to store flash pins and addresses
 * @param tx         <uint8_t*>           Data buffer to transmit
 * @param tx_size    <uint16_t>           Number of bytes to transmit
 * @param rx         <uint8_t*>           Buffer to receive data
 * @param rx_size    <uint16_t>           Number of bytes to receive
 */
static void spi_transmit_receive(W25N01GV_Flash *flash, uint8_t *tx,
		uint16_t tx_size,	uint8_t *rx, uint16_t rx_size) {

	__disable_irq();
	HAL_GPIO_WritePin(flash->cs_base, flash->cs_pin, W25N01GV_CS_ACTIVE);  // Select chip
	// Transmit/receive, and store the status code
	flash->last_HAL_status = HAL_SPI_Transmit(flash->SPI_bus, tx, tx_size, W25N01GV_SPI_TIMEOUT);
	flash->last_HAL_status = HAL_SPI_Receive(flash->SPI_bus, rx, rx_size, W25N01GV_SPI_TIMEOUT);
	// TODO the Transmit status will get lost, should it still be stored like this?
	HAL_GPIO_WritePin(flash->cs_base, flash->cs_pin, W25N01GV_CS_INACTIVE);  // Release chip
	__enable_irq();

}

/**
 * The Read Status Register instruction may be used at any time, even while
 * a Program or Erase cycle is in progress.
 *
 * The status registers available to read are:
 * Protection Register (SR1)				Address: W25N01GV_SR1_PROTECTION_REG_ADR (0xA0)
 * Configuration Register (SR2)			Address: W25N01GV_SR2_CONFIG_REG_ADR (0xB0)
 * Status Register (SR3)						Address: W25N01GV_SR3_STATUS_REG_ADR (0xC0)
 *
 * datasheet pg 28
 *
 * @param flash        <W25N01GV_Flash*>    Struct used to store flash pins and addresses
 * @param register_adr <uint8_t>            The address of the status register to be read
 * @retval The contents of the 8 bit status register specified by the user
 */
static uint8_t read_status_register(W25N01GV_Flash *flash, uint8_t register_adr) {
	uint8_t tx[2] = {W25N01GV_READ_STATUS_REGISTER, register_adr};
	uint8_t rx[1];

	spi_transmit_receive(flash, tx, 2, rx, 1);

	return *rx;
}

/**
 * Checks to see if flash is busy. While it's busy, all commands will be
 * ignored except for Read Status Register and Read JEDEC ID.
 *
 * BUSY is a read only bit in the status register (S0) that is set to a 1
 * state when the device is powering up or executing a Page Data Read, Bad
 * Block Management, Program Execute, Block Erase, Program Execute for OTP
 * area, OTP Locking or after a Continuous Read instruction.
 *
 * datasheet pg 20
 *
 * @param flash      <W25N01GV_Flash*>    Struct used to store flash pins and addresses
 * @retval 0 if the device is busy,  nonzero integer (1) if it's not.
 *
 * TODO: make sure if flash is broken/not plugged in it doens't return the wrong value/cause infinite loops
 */
static uint8_t flash_is_busy(W25N01GV_Flash *flash) {
	uint8_t status_register = read_status_register(flash, W25N01GV_SR3_STATUS_REG_ADR);
	return status_register & W25N01GV_SR3_OPERATION_IN_PROGRESS;
}

/**
 * Pings flash with the flash_is_busy() function to check if it's
 * currently busy with an operation. It stays in this function waiting
 * for the operation to finish when flash_is_busy() returns 0 or until
 * it reaches the timeout.
 *
 * Note: this function should assume a 180 MHz maximum clock frequency, which
 * corresponds to a minimum 5.5555 ns period.
 *
 * TODO (low priority): Change function to accurately count the times using timers,
 * right now it's a duct tape solution
 *
 * @param flash      <W25N01GV_Flash*>    Struct used to store flash pins and addresses
 * @param timeout    <uint32_t>           Maximum time to wait in nanoseconds.
 */
static void wait_for_operation(W25N01GV_Flash *flash, uint32_t timeout) {
	uint32_t count = 0;
	while (flash_is_busy(flash) && count < 6*timeout) {
		++count;
	}
}

/**
 * Writes 1 byte to the selected status register. Takes at least 50 ns to complete.
 *
 * The status registers available to write are:
 * Protection Register (SR1)				Address: W25N01GV_SR1_PROTECTION_REG_ADR (0xA0)
 * Configuration Register (SR2)			Address: W25N01GV_SR2_CONFIG_REG_ADR (0xB0)
 *
 * Includes additional delay of 50 ns
 *
 * datasheet pg 29
 *
 * @param flash              <W25N01GV_Flash*>    Struct used to store flash pins and addresses
 * @param register_adr       <uint8_t>            The address of the status register to be written to
 * @param register_write_val <uint8_t>            The 8bit value to write to the status register
 * 	Note: this will overwrite all values in the register
 */
static void write_status_register(W25N01GV_Flash *flash, uint8_t register_adr,
		uint8_t register_write_val) {
	uint8_t tx[3] = {W25N01GV_WRITE_STATUS_REGISTER, register_adr, register_write_val};

	spi_transmit(flash, tx, 3);

	wait_for_operation(flash, W25N01GV_WRITE_STATUS_REGISTER_TIME_NS);
}

/**
 * Checks to see if all 20 entries in the Bad Block Management look up table are full.
 *
 * datasheet pg 19, 32
 *
 * @param flash      <W25N01GV_Flash*>    Struct used to store flash pins and addresses
 * @retval 0 if LUT is not full, nonzero int (64) if full
 */
static uint8_t BBM_look_up_table_is_full(W25N01GV_Flash *flash) {
	uint8_t status_register = read_status_register(flash, W25N01GV_SR3_STATUS_REG_ADR);
	return status_register & W25N01GV_SR3_BBM_LOOK_UP_TABLE_FULL;
}

/**
 * Read the bad block management look up table. The manufacturer marks some of
 * the bad memory blocks and writes them into a look up table. The datasheet
 * says to scan all blocks before writing or erasing on a new flash chip
 * so you don't delete the bad block information that's loaded at the factory.
 *
 * TODO: maybe shorten the parameter names
 *
 * datasheet pg 32
 *
 * @param flash                    <W25N01GV_Flash*> Struct used to store flash pins and addresses
 * @param logical_block_addresses  <uint16_t*>       Pointer to array of 20 uint16_t's to store the table's LBAs
 * @param physical_block_addresses <uint16_t*>       Pointer to array of 20 uint16_t's to store the table's PBAs
 */
static void read_BBM_look_up_table(W25N01GV_Flash *flash, uint16_t *logical_block_addresses,
		uint16_t *physical_block_addresses) {
	uint8_t tx[2] = {W25N01GV_READ_BBM_LOOK_UP_TABLE, 0};	 // 2nd byte is unused
	uint8_t rx[80];

	spi_transmit_receive(flash, tx, 2, rx, 80);

	// Format the received bytes into the user-supplied arrays
	for (int i = 0; i < 20; i++) {
		logical_block_addresses[i] = W25N01GV_PACK_2_BYTES_TO_UINT16(rx+(2*i));
		physical_block_addresses[i] = W25N01GV_PACK_2_BYTES_TO_UINT16(rx+(2*i)+1);
	}
}

/**
 * Loads a page specified by the user into the device's buffer.
 * Load process takes 25 microseconds if ECC is disabled, and 60 microseconds if enabled.
 * The device will be in a BUSY state and ignore most commands until loading finishes.
 *
 * datasheet pg 38
 *
 * @param flash      <W25N01GV_Flash*>    Struct used to store flash pins and addresses
 * @param page_num   <uint16_t>           Page number of data to load to the device's buffer
 */
static void load_page(W25N01GV_Flash *flash, uint16_t page_num) {
	uint8_t page_num_8bit_array[2] = W25N01GV_UNPACK_UINT16_TO_2_BYTES(page_num);
	uint8_t tx[4] = {W25N01GV_PAGE_DATA_READ, 0, page_num_8bit_array[0], page_num_8bit_array[1]};  // 2nd byte is unused

	spi_transmit(flash, tx, 4);

	// TODO currently assumes ECC is always on, but needs to be more flexible
  wait_for_operation(flash, W25N01GV_READ_PAGE_DATA_ECC_ON_MAX_TIME_US * 1000);  // Wait for the page to load
}

/**
 * Unlocks write capabilities on the device. All memory arrays are locked to
 * read-only when the device is powered on to protect data. This function
 * unlocks memory by changing the block protect bits in the Protection register
 * to all 0's. It does not change the other bits in the register.
 *
 * datasheet pg 15, 21
 *
 * @param flash      <W25N01GV_Flash*>    Struct used to store flash pins and addresses
 */
static void unlock_flash(W25N01GV_Flash *flash) {
	// Read the current contents of the protection register
	uint8_t protection_register = read_status_register(flash, W25N01GV_SR1_PROTECTION_REG_ADR);

	// Remove the block protect bits, and only keep the 3 non-protect bits, if they're already enabled.
	uint8_t unlocked_protection_register = protection_register & ~(W25N01GV_SR1_BLOCK_PROTECT_BP3
			| W25N01GV_SR1_BLOCK_PROTECT_BP2
			| W25N01GV_SR1_BLOCK_PROTECT_BP1
			| W25N01GV_SR1_BLOCK_PROTECT_BP0
			| W25N01GV_SR1_BLOCK_PROTECT_TB);

	// Write the new value of the status register block protect bits off
	write_status_register(flash, W25N01GV_SR1_PROTECTION_REG_ADR, unlocked_protection_register);
}

/**
 * Locks write capabilities on the device. This function unlocks memory by
 * changing the block protect bits in the Protection register to a locked
 * configuration. It does not change the other bits in the register.
 *
 * fix this function - first remove the bits, then add them back on
 * TODO implemented, now test this fix
 *
 * datasheet pg 15, 21
 *
 * @param flash      <W25N01GV_Flash*>    Struct used to store flash pins and addresses
 */
static void lock_flash(W25N01GV_Flash *flash) {
	// Read the current contents of the protection register
	uint8_t protection_register = read_status_register(flash, W25N01GV_SR1_PROTECTION_REG_ADR);

	// Enabling bits BP3 and BP2 and disabling the others will lock the entire 128MB memory array
	// First remove all protection bits
	uint8_t locked_protection_register = protection_register & ~(W25N01GV_SR1_BLOCK_PROTECT_BP3
			| W25N01GV_SR1_BLOCK_PROTECT_BP2
			| W25N01GV_SR1_BLOCK_PROTECT_BP1
			| W25N01GV_SR1_BLOCK_PROTECT_BP0
			| W25N01GV_SR1_BLOCK_PROTECT_TB);

	// Then add on the bits that are needed to lock flash
	locked_protection_register = protection_register
			| (W25N01GV_SR1_BLOCK_PROTECT_BP3 | W25N01GV_SR1_BLOCK_PROTECT_BP2);

	write_status_register(flash, W25N01GV_SR1_PROTECTION_REG_ADR, locked_protection_register);
}

/**
 * Enables writing to flash by sending a command to set the
 * Write Enable Latch (WEL) bit in the status register to 1.
 *
 * The WEL bit is automatically reset after Power-up and upon completion of
 * the Page Program, Quad Page Program, Block Erase, Reset and Bad Block
 * Management instructions.
 *
 * datasheet pg 30
 *
 * @param flash      <W25N01GV_Flash*>    Struct used to store flash pins and addresses
 */
static void enable_write(W25N01GV_Flash *flash) {
	uint8_t tx[1] = { W25N01GV_WRITE_ENABLE };
	spi_transmit(flash, tx, 1);
}

/**
 * Disables writing to flash by sending a command to set the
 * Write Enable Latch (WEL) bit in the status register to 0.
 *
 * The WEL bit is automatically reset after Power-up and upon completion of
 * the Page Program, Quad Page Program, Block Erase, Reset and Bad Block
 * Management instructions.
 *
 * datasheet pg 30
 *
 * @param flash      <W25N01GV_Flash*>    Struct used to store flash pins and addresses
 */
static void disable_write(W25N01GV_Flash *flash) {
	uint8_t tx[1] = { W25N01GV_WRITE_DISABLE };
	spi_transmit(flash, tx, 1);
}

/**
 * Writes data to the device's buffer in preparation for writing
 * it to memory. It writes the data at the specified column (byte), and writes
 * data up to column 2047 or the end of the user supplied data array.
 *
 * datasheet pg 35
 *
 * @param flash      <W25N01GV_Flash*>    Struct used to store flash pins and addresses
 * @param data       <uint8_t*>           Data array containing data to write to flash
 * @param num_bytes  <uint16_t>           Number of bytes to write
 * @param column_adr <uint16_t>           Byte in buffer to start writing at
 */
static void write_page_to_buffer(W25N01GV_Flash *flash, uint8_t *data,
		uint16_t num_bytes, uint16_t column_adr) {

	uint8_t column_adr_8bit_array[2] = W25N01GV_UNPACK_UINT16_TO_2_BYTES(column_adr);
	uint8_t tx1[3] = {W25N01GV_LOAD_PROGRAM_DATA, column_adr_8bit_array[0], column_adr_8bit_array[1]};

	// Ignore all data that would be written to column 2048 and after.
	// You don't want to overwrite the extra memory at the end of the page.
	// (If the onboard ECC is turned on, this happens automatically, but just in case)
	if (num_bytes > W25N01GV_BYTES_PER_PAGE)
		num_bytes = W25N01GV_BYTES_PER_PAGE;

	// Not using spi_transmit() because I didn't want to mess with combining the tx arrays
	__disable_irq();
	HAL_GPIO_WritePin(flash->cs_base, flash->cs_pin, W25N01GV_CS_ACTIVE);
	flash->last_HAL_status = HAL_SPI_Transmit(flash->SPI_bus, tx1, 3, W25N01GV_SPI_TIMEOUT);
	flash->last_HAL_status = HAL_SPI_Transmit(flash->SPI_bus, data, num_bytes, W25N01GV_SPI_TIMEOUT);
	HAL_GPIO_WritePin(flash->cs_base, flash->cs_pin, W25N01GV_CS_INACTIVE);
	__enable_irq();
}

/**
 * Run the program execute command to store the data in the device's buffer into
 * memory at the specified page. This should be run after running write_page_to_buffer().
 *
 * This function incurs a typical delay of 250 microseconds,
 * with a max delay of 700 microseconds.
 *
 * datasheet pg 37
 *
 * @param flash      <W25N01GV_Flash*>    Struct used to store flash pins and addresses
 * @param page_adr   <uint16_t>           The page for the buffer to be written to.
 */
static void program_buffer_to_memory(W25N01GV_Flash *flash, uint16_t page_adr) {
	uint8_t page_adr_8bit_array[2] = W25N01GV_UNPACK_UINT16_TO_2_BYTES(page_adr);
	uint8_t tx[4] = {W25N01GV_PROGRAM_EXECUTE, 0, page_adr_8bit_array[0], page_adr_8bit_array[1]};  // 2nd byte unused

	spi_transmit(flash, tx, 4);
	wait_for_operation(flash, W25N01GV_PAGE_PROGRAM_MAX_TIME_US * 1000);	 // Wait for the data to be written to memory
}

/**
 * Checks whether or not the last program write command executed successfully
 * by reading the status register (SR3) and checking the program failure bit,
 * then stores that bit in the W25N01GV_Flash struct.
 *
 * This should always return 1 if the last page written to is in a
 * protected part of the memory array (for this firmware, when flash is
 * locked), or if the write enable command is not given before writing.
 * In both cases, flash's memory array at that page shouldn't be changed.
 *
 * datasheet pg 20
 *
 * @param flash      <W25N01GV_Flash*>    Struct used to store flash pins and addresses
 * @retval 0x08 if it detects a write failure, 0 if no write failures were detected
 */
static uint8_t get_write_failure_status(W25N01GV_Flash *flash) {
	// If it can't read from flash, it will automatically return a write failure
	if (is_flash_ID_correct(flash)) {
		uint8_t status_register = read_status_register(flash, W25N01GV_SR3_STATUS_REG_ADR);
		flash->last_write_failure_status = status_register & W25N01GV_SR3_PROGRAM_FAILURE;
	}
	else {
		flash->last_write_failure_status = W25N01GV_SR3_PROGRAM_FAILURE;
	}

	return flash->last_write_failure_status;
}

/**
 * Checks whether or not the last erase command executed successfully
 * by reading the status register (SR3) and checking the erase failure bit,
 * then stores that bit in the W25N01GV_Flash struct.
 *
 * This should always return 1 if the last page written to is in a
 * protected part of the memory array (for this firmware, when flash is
 * locked), or if the write enable command is not given before writing.
 * In both cases, flash's memory array at that page shouldn't be changed.
 *
 * datasheet pg 20
 *
 * @param flash      <W25N01GV_Flash*>    Struct used to store flash pins and addresses
 * @retval 0x04 if it detects an erase failure, 0 if no erase failures were detected
 */
static uint8_t get_erase_failure_status(W25N01GV_Flash *flash) {
	// If it can't read from flash, it will automatically return an erase failure
	if (is_flash_ID_correct(flash)) {
		uint8_t status_register = read_status_register(flash, W25N01GV_SR3_STATUS_REG_ADR);
		flash->last_erase_failure_status = status_register & W25N01GV_SR3_ERASE_FAILURE;
	}
	else {
		flash->last_erase_failure_status = W25N01GV_SR3_ERASE_FAILURE;
	}

	return flash->last_erase_failure_status;

}

/**
 * Erases all data in the block containing the specified page address.
 * Each block has 64 pages, for a total of 128KB. Data is erased by setting
 * each byte to 0xFF.
 *
 * The Write Enable Latch bit is first set high, and is automatically set low
 * after the erase process finishes.
 *
 * If the block containing the specified page address is protected by the
 * Block Protect bits in the protection register, then the erase command
 * will not execute.
 *
 * It takes up to 10 milliseconds to complete the process, but typically takes
 * 2 milliseconds (datasheet pg 59).
 *
 * datasheet pg 34
 *
 * Note: the input parameter is the address of a page in the block you want to
 * erase (between 0 and W25N01GV_NUM_PAGES-1), not the block number (0 to 1023).
 *
 * @param flash      <W25N01GV_Flash*>    Struct used to store flash pins and addresses
 * @param page_adr   <uint16_t>           Address of the page whose block should be erased
 */
static void erase_block(W25N01GV_Flash *flash, uint16_t page_adr) {
	enable_write(flash);	// Set WEL bit high, it will automatically be set back to 0 after the command executes

	uint8_t page_adr_8bit_array[2] = W25N01GV_UNPACK_UINT16_TO_2_BYTES(page_adr);
	uint8_t tx[4] = {W25N01GV_ERASE_BLOCK, 0, page_adr_8bit_array[0], page_adr_8bit_array[1]};	// 2nd byte unused
	spi_transmit(flash, tx, 4);

	disable_write(flash);	// Disable WEL just in case the erase block command doens't execute

	wait_for_operation(flash, W25N01GV_BLOCK_ERASE_MAX_TIME_MS * 1000000);  // Wait for it to finish erasing

	get_erase_failure_status(flash);
}

/**
 * Reads the status of the error corrections done on the last read command.
 * This function should be used after read operations to verify data integrity.
 * The ECC status is stored in the flash struct.
 *
 * It reads the ECC1 and ECC0 bits of the status register (SR3) and determines
 * what the error status is, based on the table in the datasheet.
 *
 * datasheet pg 20
 *
 * @param flash      <W25N01GV_Flash*>    Struct used to store flash pins and addresses
 */
static void get_ECC_status(W25N01GV_Flash *flash) {

	// If it can read from flash properly, check the ECC bits as normal
	if (is_flash_ID_correct(flash)) {
		uint8_t status_register, ECC1, ECC0;

		status_register = read_status_register(flash, W25N01GV_SR3_STATUS_REG_ADR);
		ECC1 = status_register & W25N01GV_SR3_ECC_STATUS_BIT_1;
		ECC0 = status_register & W25N01GV_SR3_ECC_STATUS_BIT_0;

		// Return status according to table on datasheet pg 20
		if (!ECC1 && !ECC0)
			flash->last_read_ECC_status = SUCCESS_NO_CORRECTIONS;
		else if (!ECC1 && ECC0)
			flash->last_read_ECC_status = SUCCESS_WITH_CORRECTIONS;
		else if (ECC1 && !ECC0)
			flash->last_read_ECC_status = ERROR_ONE_PAGE;
		else  // else if (ECC1 && ECC0)
			flash->last_read_ECC_status = ERROR_MULTIPLE_PAGES;

	}
	else {  // Otherwise record the read error
		flash->last_read_ECC_status = READ_ERROR_NO_ECC_STATUS;
	}
}

/**
 * Reads the contents of the flash's buffer into an array, starting at the
 * specified column and going until it reaches the end of the buffer or
 * reads in buffer_size number of bytes.
 *
 * This function incurs a delay that varies linearly with num_bytes
 * and the SPI clock period.
 *
 * This function is called by read_bytes_from_page().
 *
 * datasheet pg 39
 *
 * @param flash       <W25N01GV_Flash*>    Struct used to store flash pins and addresses
 * @param buffer      <uint8_t*>           Array to read the contents of the device's buffer into
 * @param num_bytes   <uint16_t>           Number of bytes to read into buffer
 * @param column_adr  <uint16_t>           Starting column address of the data to be read in
 */
static void read_flash_buffer(W25N01GV_Flash *flash, uint8_t *buffer,
		uint16_t num_bytes, uint16_t column_adr) {

	uint8_t column_adr_8bit_array[2] = W25N01GV_UNPACK_UINT16_TO_2_BYTES(column_adr);
	uint8_t tx[4] = {W25N01GV_READ_DATA, column_adr_8bit_array[0], column_adr_8bit_array[1], 0};  // last byte is unused

	spi_transmit_receive(flash, tx, 4, buffer, num_bytes);
}

/**
 * Reads the specified number of uint8_t bytes from the
 * specified page and column into an array.
 *
 * It should only be used with buffer mode enabled [buffer mode is enabled
 * by default both during power-on and reset, and in init_flash()]
 *
 * This function incurs a delay that varies linearly with num_bytes
 * and the SPI clock period.
 *
 * Note: if num_bytes > (2112 - column_adr), then it will only
 * read in (2112 - column_adr) bytes
 *
 * TODO: add datasheet pages
 *
 * @param flash      <W25N01GV_Flash*>    Struct used to store flash pins and addresses
 * @param buffer     <uint8_t*>           Data buffer to read data into
 * @param num_bytes  <uint16_t>           Number of bytes to read in (see note on range)
 * @param page_adr   <uint16_t>           The page to read data from
 * @param column_adr <uint16_t>           The column to start reading data from
 */
static void read_bytes_from_page(W25N01GV_Flash *flash, uint8_t *buffer, uint16_t num_bytes,
		uint16_t page_adr, uint16_t column_adr) {

	load_page(flash, page_adr);  // Load the page into flash's buffer
	read_flash_buffer(flash, buffer, num_bytes, column_adr);

	get_ECC_status(flash);
}

/**
 * Writes the contents of data into flash at the specified page and column.
 * It writes to the device's buffer, then programs the buffer data into flash memory.
 *
 * It then reads the write failure status bit and stores it to the W25N01GV_Flash struct.
 *
 * This function incurs a delay that varies linearly with num_bytes
 * and the SPI clock period.  // TODO is this note necessary?
 *
 * Note: unlock_flash() must be called before calling this function,
 * otherwise it will do nothing.
 *
 * TODO: add datasheet pages
 *
 * @param flash      <W25N01GV_Flash*>    Struct used to store flash pins and addresses
 * @param num_bytes  <uint16_t>           Number of bytes to write to flash
 * @param page_adr   <uint16_t>           Page to write data to
 * @param column_adr <uint16_t>           Column of page to start writing data at
 */
static void write_bytes_to_page(W25N01GV_Flash *flash, uint8_t *data, uint16_t num_bytes,
		uint16_t page_adr, uint16_t column_adr) {

	enable_write(flash);

	write_page_to_buffer(flash, data, num_bytes, column_adr);
	program_buffer_to_memory(flash, page_adr);

	// This will happen automatically if program_buffer_to_memory() succeeds, but just in case it fails ;)
	disable_write(flash);

	get_write_failure_status(flash);
}

/**
 * Set the ECC-E bit in the configuration register (SR2) to 1, enabling the
 * onboard error correction algorithms. If ECC-E is already 1, does nothing.
 *
 * datasheet pg 18
 *
 * @param flash      <W25N01GV_Flash*>    Struct used to store flash pins and addresses
 */
static void enable_ECC(W25N01GV_Flash *flash) {
	uint8_t config_reg_read = read_status_register(flash, W25N01GV_SR2_CONFIG_REG_ADR);
	uint8_t ECC_enabled_register = config_reg_read | W25N01GV_SR2_ECC_ENABLE;	 // OR: turn bit on

	if (ECC_enabled_register != config_reg_read)
		write_status_register(flash, W25N01GV_SR2_CONFIG_REG_ADR, ECC_enabled_register);
}

/**
 * Set the ECC-E bit in the configuration register (SR2) to 0, disabling the
 * onboard error correction algorithms. If ECC-E is already 0, does nothing.
 * Don't actually use this, but I included it because why not.
 *
 * datasheet pg 18
 *
 * @param flash      <W25N01GV_Flash*>    Struct used to store flash pins and addresses
 */
static void disable_ECC(W25N01GV_Flash *flash) {
	uint8_t config_reg_read = read_status_register(flash, W25N01GV_SR2_CONFIG_REG_ADR);
	uint8_t ECC_disabled_register = config_reg_read & ~W25N01GV_SR2_ECC_ENABLE;	 // Remove bit

	if (ECC_disabled_register != config_reg_read)
		write_status_register(flash, W25N01GV_SR2_CONFIG_REG_ADR, ECC_disabled_register);
}

/**
 * Sets the device to buffer read mode, which limits the user to reading
 * up to one page at a time before loading a new page. It sets the BUF bit
 * in the configuration register to 1 if BUF=0, and does nothing if BUF=1.
 * This is the mode that MASA firmware will be using for TSM.
 *
 * datasheet pg 18
 *
 * @param flash      <W25N01GV_Flash*>    Struct used to store flash pins and addresses
 */
static void enable_buffer_mode(W25N01GV_Flash *flash) {
	uint8_t config_reg_read = read_status_register(flash, W25N01GV_SR2_CONFIG_REG_ADR);
	uint8_t buffer_enabled_register = config_reg_read | W25N01GV_SR2_BUFFER_READ_MODE;	// OR: turn bit on
	if (buffer_enabled_register != config_reg_read)
		write_status_register(flash, W25N01GV_SR2_CONFIG_REG_ADR, buffer_enabled_register);
}

/**
 * Performs a binary search on flash memory to find the first available
 * address to write to. Modifies flash->current_page and flash->next_free_column.
 *
 * This function is critical to prevent data corruption, which occurs when this firmware
 * tries to write over previously-written addresses.
 *
 * Key assumptions made by this function that are maintained by write_to_flash():
 * All non-empty pages come before all empty pages in memory. This in turn assumes
 * that the user is not constantly writing '0xFF', which is the empty/erased byte.
 * If there is entire page consisting of '0xFF', and there are later pages that
 * contain user-written data, then this function might fail.
 * TODO: write a note in write_to_flash() not to do this
 *
 * Another way to think of this function is that there should always be a contiguous chunk
 * of 0xFF bytes at the end of flash, and this function finds the first byte in that chunk.
 *
 * Expected results:
 * flash->current_page will be any uint16_t,and flash->next_free_column will be
 * 0, 512, 1024, or 1536 (except when flash->current_page == 65536, in which case
 * flash->next_free_column can also be 2048).
 * See various comments about flash->write_buffer for explanation.
 *
 * @param flash      <W25N01GV_Flash*>    Struct used to store flash pins and addresses
 */
void find_write_ptr(W25N01GV_Flash *flash) {
	uint8_t read_buffer[2048];

	// First check page 0 for if flash has already been erased.
	// Checking this case first because it's probably pretty common.
	read_bytes_from_page(flash, read_buffer, 2048, 0, 0);
	uint8_t first_page_empty = 1;
	for (uint16_t b = 0; b < 2048; b++) {
		if (read_buffer[b] != 0xFF) {
			first_page_empty = 0;
		}
	}
	if (first_page_empty) {
		flash->current_page = 0;
		flash->next_free_column = 0;
		return;
	}

	// Binary search on all of flash to find the last page written to.

	// min and max declared as 32bit because W25N01GV_NUM_PAGES > largest uint16_t
	uint32_t min = 0;  // inclusive
	uint32_t max = W25N01GV_NUM_PAGES;  // exclusive
	uint16_t cur_search_page;

	while (max - min > 1) {  // Keep looping until you narrow range down a single page
		cur_search_page = min + (max-min) / 2;

		// Read cur_search_page and check if it's empty
		read_bytes_from_page(flash, read_buffer, 2048, cur_search_page, 0);
		uint8_t cur_page_empty = 1;
		for (uint16_t b = 0; b < 2048; b++) {
			if (read_buffer[b] != 0xFF) {
				cur_page_empty = 0;
				break;
			}
		}

		if (cur_page_empty)  // Found an empty page - move to the left sector
			max = cur_search_page;
		else  // Found a non-empty page - move to the right sector
			min = cur_search_page;  // Don't completely exclude it from range
	}
	// Breaks out of the loop when range is narrowed down to [min, min+1),
	flash->current_page = min;

	// After finding flash->current_page, do a linear search on that page
	// to find flash->next_free_address
	read_bytes_from_page(flash, read_buffer, 2048, flash->current_page, 0);

	// Edge case: if the page found by the binary search is completely full
	// (last byte is non-0xFF) then the write pointer should actually be the
	// first byte of the next page (breaking out of the while loop guaranteed
	// that page min+1 is empty).	If that is the last page in flash, handle
	// accordingly to make get_bytes_remaining() return 0.

	if (read_buffer[2047] != 0xFF) {  // aforementioned edge case
		if (flash->current_page == W25N01GV_NUM_PAGES-1) {  // no room left in flash
			flash->next_free_column = 2048;
		}
		else {  // go to start of next page
			flash->current_page++;
			flash->next_free_column = 0;
		}

		return;
	}
	else {  // normal linear search
		// Start at the end and search backwards for the first non-empty byte
		uint8_t page_empty = 1;
		for (int16_t b = 2047; b >= 0; b--) {
			if (read_buffer[b] != 0xFF) {
				flash->next_free_column = b+1;
				page_empty = 0;
				break;
			}
		}

		if (page_empty) {
			asm("nop");  // if you get here, I fucked up
		}
	}

	// flash->next_free_column should only ever be at the beginning of one of the sectors on a page.
	// If the user's last byte(s) written are 0xFF, then the previous loop will treat it as empty memory.
	// This if block maintains the 512 byte framing.
	// At this point in the code, flash->current_page is not empty and flash is not completely full.
	if (flash->next_free_column <= 512)
		flash->next_free_column = 512;
	else if (flash->next_free_column <= 1024)
		flash->next_free_column = 1024;
	else if (flash->next_free_column <= 1536)
		flash->next_free_column = 1536;
	else if (flash->next_free_column < 2048) {  // Increment to next page
		flash->next_free_column = 0;
		flash->current_page++;
	}
}


/* Public function definitions */

void init_flash(W25N01GV_Flash *flash, SPI_HandleTypeDef *SPI_bus_in,
		GPIO_TypeDef *cs_base_in,	uint16_t cs_pin_in) {
	flash->SPI_bus = SPI_bus_in;
	flash->cs_base = cs_base_in;
	flash->cs_pin = cs_pin_in;
	flash->next_page_to_read = 0;

	flash->last_HAL_status = HAL_OK;
	flash->last_read_ECC_status = SUCCESS_NO_CORRECTIONS;
	flash->last_write_failure_status = 0;
	flash->last_erase_failure_status = 0;

	reset_flash(flash);

	enable_ECC(flash);  // Should be enabled by default, but enable ECC just in case
	enable_buffer_mode(flash);  // -IG models start with buffer mode by default, -IT models don't
<<<<<<< HEAD
=======
	// As of the time of writing this, MASA uses the -IG model.

	find_write_ptr(flash);  // TODO: uncomment after debugging
	//flash->current_page = 0;  // TODO: delete
	//flash->next_free_column = 0;  // TODO: delete
>>>>>>> e607afc1
}

uint8_t is_flash_ID_correct(W25N01GV_Flash *flash) {

	uint8_t tx[2] = {W25N01GV_READ_JEDEC_ID, 0};	// Second byte is unused
	uint8_t rx[3];

	spi_transmit_receive(flash, tx, 2, rx, 3);
	uint8_t manufacturer_ID = rx[0];
	uint16_t device_ID = W25N01GV_PACK_2_BYTES_TO_UINT16(rx+1);

	if (manufacturer_ID == W25N01GV_MANUFACTURER_ID && device_ID == W25N01GV_DEVICE_ID)
		return 1;
	else
		return 0;
}

uint8_t reset_flash(W25N01GV_Flash *flash) {
	// The reset command will corrupt data if given while another
	// operation is taking place, so just return in that case
	if (flash_is_busy(flash))  // TODO: replace with wait_for_operation? idk honestly
		return 0;

	// Otherwise send the reset command
	uint8_t tx[1] = { W25N01GV_DEVICE_RESET };
	spi_transmit(flash, tx, 1);

	// Wait for it to reset
	wait_for_operation(flash, W25N01GV_RESET_MAX_TIME_US * 1000);

	return 1;
}

/**
 * Old write function that writes everything immediately.
 * The reason why this is separate from write_flash() is because I wrote
 * this function before I learned about the 512-byte framing requirement,
 * so write_to_flash() handles the framing and uses this function to do
 * the actual writing.
 *
 * Read the application note linked in the README to read about the
 * 512-byte framing requirement and why violating it will corrupt data.
 *
 * ASSUMPTIONS:
 * flash->next_free_column is a multiple of W25N01GV_SECTOR_SIZE between [0, 2047].
 * data can fit in flash's remaining space.
 * flash->write_buffer is not full == flash->write_buffer_size < W25N01GV_SECTOR_SIZE.
 * Flash is unlocked.
 *
 */
static uint16_t write_to_flash_contiguous(W25N01GV_Flash *flash, uint8_t *data, uint32_t num_bytes) {

	uint32_t write_counter = 0;  // Track how many bytes have been written so far
	uint16_t write_failures = 0;  // Track write errors

	while (write_counter < num_bytes) {

		// If there's not enough space on the page, only write as much as will fit
		uint16_t num_bytes_to_write_on_page = num_bytes - write_counter;
		if (num_bytes_to_write_on_page > W25N01GV_BYTES_PER_PAGE - flash->next_free_column)
			num_bytes_to_write_on_page = W25N01GV_BYTES_PER_PAGE - flash->next_free_column;

		// Write the array (or a part of it if it's too long for one page) to flash
		write_bytes_to_page(flash, data + write_counter, num_bytes_to_write_on_page,
				flash->current_page, flash->next_free_column);

		// Check if the page was written to correctly
		if (flash->last_write_failure_status)
			write_failures++;

		write_counter += num_bytes_to_write_on_page;

		// If there's room left over at the end of the page,
		// increment the column counter and leave the page counter the same
		if (flash->next_free_column + num_bytes_to_write_on_page < W25N01GV_BYTES_PER_PAGE)
			flash->next_free_column += num_bytes_to_write_on_page;

		// If it fills the current page and runs out of pages, set the column counter over
		// the limit so it can't write again (will make get_bytes_remaining() return 0)
		else if (flash->current_page == W25N01GV_NUM_PAGES-1)
			flash->next_free_column = W25N01GV_BYTES_PER_PAGE;

		// Otherwise if there's more pages left, bring the address counter to the next page
		// and reset the column counter
		else {
			flash->next_free_column = 0;
			flash->current_page++;  // This function can assume it won't run out of pages
		}
	}

	return write_failures;
}

uint16_t write_to_flash(W25N01GV_Flash *flash, uint8_t *data, uint32_t num_bytes) {

	// If there's not enough space, truncate the data
	uint32_t bytes_remaining = get_bytes_remaining(flash);
	if (num_bytes > bytes_remaining)
		num_bytes = bytes_remaining;

	uint16_t write_failures = 0;  // Track write failures

	// Copy the front end into the write_buffer
	uint8_t buffer_full = 0;  // Used to decide whether or not to write buffer contents to flash

	// If write_buffer is not empty and data fills it completely
	if (flash->write_buffer_size > 0 && flash->write_buffer_size + num_bytes >= W25N01GV_SECTOR_SIZE) {
		// Copy data into write_buffer until it's full,
		uint16_t num_bytes_to_copy = W25N01GV_SECTOR_SIZE - flash->write_buffer_size;
		for (uint16_t i = 0; i < num_bytes_to_copy; ++i) {
			flash->write_buffer[flash->write_buffer_size + i] = data[i];
		}
		flash->write_buffer_size = W25N01GV_SECTOR_SIZE;
		buffer_full = 1;

		// Adjust data and num_bytes to reflect the front end being chopped off
		data += num_bytes_to_copy;
		num_bytes -= num_bytes_to_copy;
	}
	// If data doesn't fill write_buffer completely
	else if (flash->write_buffer_size + num_bytes < W25N01GV_SECTOR_SIZE) {
		// Copy all data into write_buffer and return
		for (uint16_t i = 0; i < num_bytes; ++i) {
			flash->write_buffer[flash->write_buffer_size + i] = data[i];
		}
		flash->write_buffer_size += num_bytes;

		return 0;
	}

	// In the case where write_buffer is empty and data would fill it completely,
	// write_buffer isn't used and the write is handled separately.

	// At this point, data and num_bytes should be adjusted so it starts at a multiple address.
	// Use integer division to find out where the last unit is.
	// If there are less than W25N01GV_SECTOR_SIZE, then end_size == num_bytes and end_arr == data,
	// so anything in data that doesn't get written in this function will get stored in write_buffer
	uint32_t new_data_size = (num_bytes / W25N01GV_SECTOR_SIZE) * W25N01GV_SECTOR_SIZE;
	uint16_t end_size = num_bytes % W25N01GV_SECTOR_SIZE;
	uint8_t* end_arr = data + new_data_size;

	unlock_flash(flash);

	// If the buffer got filled, write the buffer to flash using write_to_flash_contiguous()
	if (buffer_full) {
		write_failures += write_to_flash_contiguous(flash, flash->write_buffer, W25N01GV_SECTOR_SIZE);
		flash->write_buffer_size = 0;
	}

	// Write the processed array into flash using write_to_flash_contiguous()
	if (new_data_size > 0) {
		write_failures += write_to_flash_contiguous(flash, data, new_data_size);
	}

	lock_flash(flash);

	// Copy the remaining data, if any, into write_buffer
	for (uint16_t i = 0; i < end_size; ++i) {
		flash->write_buffer[i] = end_arr[i];
	}
	flash->write_buffer_size = end_size;

	return write_failures;

}

uint16_t finish_flash_write(W25N01GV_Flash *flash) {
<<<<<<< HEAD
	// This function does nothing if there's nothing left in write_buffer
	if (flash->write_buffer_size == 0)
		return 0;
=======
	if (flash->write_buffer_size == 0) {
		return 0;
	}
>>>>>>> e607afc1

	// Fill the rest of write_buffer with 0x00 to prevent
	// any future accidental calls to write_to_flash() don't
	// mess up the 512-byte framing
	while (flash->write_buffer_size < W25N01GV_SECTOR_SIZE)
		flash->write_buffer[flash->write_buffer_size++] = 0x00;

	// If there's not enough space, truncate the data.
	// This should never happen, but just in case.
	uint32_t bytes_remaining = get_bytes_remaining(flash);
	if (flash->write_buffer_size > bytes_remaining)
		flash->write_buffer_size = bytes_remaining;

	unlock_flash(flash);

	uint16_t write_failures = write_to_flash_contiguous(flash, flash->write_buffer,
			flash->write_buffer_size);
	flash->write_buffer_size = 0;

	lock_flash(flash);

	return write_failures;
}

void reset_flash_read_pointer(W25N01GV_Flash *flash) {
	flash->next_page_to_read = 0;
}

void read_next_2KB_from_flash(W25N01GV_Flash *flash, uint8_t *buffer) {
	read_bytes_from_page(flash, buffer,	W25N01GV_BYTES_PER_PAGE, flash->next_page_to_read, 0);
	flash->next_page_to_read++;  // Increment the page read counter

	get_ECC_status(flash);
}

uint16_t erase_flash(W25N01GV_Flash *flash) {
	uint16_t erase_failures = 0;

	unlock_flash(flash);

	// Loop through every block to erase them one by one
	for (uint16_t block_count = 0; block_count < W25N01GV_NUM_BLOCKS; block_count++) {
		erase_block(flash, block_count * W25N01GV_PAGES_PER_BLOCK);  // Address of first page in each block

		// Check if the erase failed
		if (flash->last_erase_failure_status)
			erase_failures++;
	}

	lock_flash(flash);

	// Reset the address pointer after erasing
	flash->current_page = 0;
	flash->next_free_column = 0;

	return erase_failures;
}

uint32_t get_bytes_remaining(W25N01GV_Flash *flash) {
	return (W25N01GV_NUM_BLOCKS * W25N01GV_PAGES_PER_BLOCK * W25N01GV_BYTES_PER_PAGE)
			- (flash->current_page * W25N01GV_BYTES_PER_PAGE + flash->next_free_column)
			- flash->write_buffer_size;

	// write_buffer hasn't been written to flash yet, but its size needs to be counted
	// to get an accurate count for the user.
}

uint16_t scan_bad_blocks(W25N01GV_Flash *flash, uint16_t *bad_blocks) {

	uint8_t read_byte[1];
	uint16_t num_bad_blocks = 0;

	for (uint16_t block_adr = 0; block_adr < W25N01GV_NUM_BLOCKS; block_adr++) {  // block 0, 1, ..., 1022, 1023
		read_bytes_from_page(flash, read_byte, 1, block_adr*W25N01GV_PAGES_PER_BLOCK, 0);  // page 0, 64, 128, ...

		if (*read_byte != 0xFF) {  // Look for non-0xFF bytes
			bad_blocks[num_bad_blocks] = block_adr;
			num_bad_blocks++;
		}
	}

	return num_bad_blocks;
}

#endif	// End SPI include protection<|MERGE_RESOLUTION|>--- conflicted
+++ resolved
@@ -758,7 +758,7 @@
  *
  * @param flash      <W25N01GV_Flash*>    Struct used to store flash pins and addresses
  */
-void find_write_ptr(W25N01GV_Flash *flash) {
+static void find_write_ptr(W25N01GV_Flash *flash) {
 	uint8_t read_buffer[2048];
 
 	// First check page 0 for if flash has already been erased.
@@ -876,14 +876,9 @@
 
 	enable_ECC(flash);  // Should be enabled by default, but enable ECC just in case
 	enable_buffer_mode(flash);  // -IG models start with buffer mode by default, -IT models don't
-<<<<<<< HEAD
-=======
 	// As of the time of writing this, MASA uses the -IG model.
 
-	find_write_ptr(flash);  // TODO: uncomment after debugging
-	//flash->current_page = 0;  // TODO: delete
-	//flash->next_free_column = 0;  // TODO: delete
->>>>>>> e607afc1
+	find_write_ptr(flash);
 }
 
 uint8_t is_flash_ID_correct(W25N01GV_Flash *flash) {
@@ -1051,15 +1046,10 @@
 }
 
 uint16_t finish_flash_write(W25N01GV_Flash *flash) {
-<<<<<<< HEAD
-	// This function does nothing if there's nothing left in write_buffer
-	if (flash->write_buffer_size == 0)
-		return 0;
-=======
+	// Ignore this function if there's nothing in the write buffer
 	if (flash->write_buffer_size == 0) {
 		return 0;
 	}
->>>>>>> e607afc1
 
 	// Fill the rest of write_buffer with 0x00 to prevent
 	// any future accidental calls to write_to_flash() don't
